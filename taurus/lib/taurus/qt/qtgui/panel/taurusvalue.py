--- conflicted
+++ resolved
@@ -595,11 +595,10 @@
     def readWidgetClassFactory(self, classID):
         if self._customWidget is not None: return None
         if classID is None or classID == 'None': return None
-<<<<<<< HEAD
         
         if isinstance(classID, type): ret = classID
         elif str(classID) == 'Auto': ret = self.getDefaultReadWidgetClass()
-        else: ret = TaurusWidgetFactory().getTaurusWidgetClass(classID)
+        else: ret = TaurusWidgetFactory().getWidgetClass(classID)
         
         if self._compact:
             R = ret
@@ -613,13 +612,6 @@
         return ret
     
     def writeWidgetClassFactory(self, classID, ignoreCompact=False):
-=======
-        if isinstance(classID, type): return classID
-        elif str(classID) == 'Auto': return self.getDefaultReadWidgetClass()
-        else: return TaurusWidgetFactory().getWidgetClass(classID)
-    
-    def writeWidgetClassFactory(self, classID):
->>>>>>> a38eecb7
         if self._customWidget is not None: return None
         if classID is None or classID == 'None': return None
         if self._compact and not ignoreCompact: return None
