#!/usr/bin/env python
# -*- coding: utf-8 -*-

#############################################################################
##
# This file is part of Taurus
##
# http://taurus-scada.org
##
# Copyright 2011 CELLS / ALBA Synchrotron, Bellaterra, Spain
##
# Taurus is free software: you can redistribute it and/or modify
# it under the terms of the GNU Lesser General Public License as published by
# the Free Software Foundation, either version 3 of the License, or
# (at your option) any later version.
##
# Taurus is distributed in the hope that it will be useful,
# but WITHOUT ANY WARRANTY; without even the implied warranty of
# MERCHANTABILITY or FITNESS FOR A PARTICULAR PURPOSE.  See the
# GNU Lesser General Public License for more details.
##
# You should have received a copy of the GNU Lesser General Public License
# along with Taurus.  If not, see <http://www.gnu.org/licenses/>.
##
#############################################################################

"""This module provides the set of base classes from which the Qt taurus widgets
should inherit to be considered valid taurus widgets."""

from builtins import str
from past.builtins import basestring
__all__ = ["TaurusBaseComponent", "TaurusBaseWidget",
           "TaurusBaseWritableWidget", "defaultFormatter"]

__docformat__ = 'restructuredtext'

import sys
import threading
from types import MethodType

from future.utils import string_types
from taurus.external.qt import Qt
from enum import Enum

import taurus
from taurus.core.util import eventfilters
from taurus.core.util.timer import Timer
from taurus.core.taurusbasetypes import TaurusElementType, TaurusEventType
from taurus.core.taurusattribute import TaurusAttribute
from taurus.core.taurusdevice import TaurusDevice
from taurus.core.taurusconfiguration import (TaurusConfiguration,
                                             TaurusConfigurationProxy)
from taurus.core.tauruslistener import TaurusListener, TaurusExceptionListener
from taurus.core.taurusoperation import WriteAttrOperation
from taurus.core.util.eventfilters import filterEvent
from taurus.core.util.log import deprecation_decorator
from taurus.qt.qtcore.util.signal import baseSignal
from taurus.qt.qtcore.configuration import BaseConfigurableClass
from taurus.qt.qtcore.mimetypes import TAURUS_ATTR_MIME_TYPE, TAURUS_DEV_MIME_TYPE, TAURUS_MODEL_MIME_TYPE
from taurus.qt.qtgui.util import ActionFactory

from taurus.core.units import Quantity

DefaultNoneValue = "-----"


def defaultFormatter(dtype=None, basecomponent=None, **kwargs):
    """
    Default formatter callable. Returns a format string based on dtype
    and the mapping provided by :attr:`TaurusBaseComponent.defaultFormatDict`

    :param dtype: (object) data type
    :param basecomponent: widget whose display is to be formatted
    :param kwargs: other keyworld arguments

    :return: (str) The format string corresponding to the given dtype.
    """
    if issubclass(dtype, Enum):
        dtype = Enum
    return basecomponent.defaultFormatDict.get(dtype, "{0}")


class TaurusBaseComponent(TaurusListener, BaseConfigurableClass):
    """A generic Taurus component.

       .. note::
           Any class which inherits from TaurusBaseComponent is expected to also
           inherit from QObject (or from a QObject derived class).
       .. note::
           :meth:`getSignaller` is now unused and deprecated. This is because
           `taurusEvent` is implemented using :func:`baseSignal`, that doesn't
           require the class to inherit from QObject.

    """
    _modifiableByUser = False
    _showQuality = True
    _eventBufferPeriod = 0

    # Python format string or Formatter callable
    # (None means that the default formatter will be used)
    FORMAT = None

    # Dictionary mapping dtypes to format strings
    defaultFormatDict = {float: "{:.{bc.modelObj.precision}f}",
                         Enum: "{0.name}",
                         Quantity: "{:~.{bc.modelObj.precision}f}"
                         }

    taurusEvent = baseSignal('taurusEvent', object, object, object)

    def __init__(self, name, parent=None, designMode=False):
        """Initialization of TaurusBaseComponent"""
        self.modelObj = None
        self.modelName = ''
        self.modelFragmentName = None
        self.noneValue = DefaultNoneValue
        self._designMode = designMode
        self.call__init__(TaurusListener, name, parent)

        BaseConfigurableClass.__init__(self)

        self.taurusMenu = None
        self.taurusMenuData = ''

        # attributes storing property values
        self._format = None
        self._localModelName = ''
        self._useParentModel = False
        self._showText = True
        self._attached = False
        self._dangerMessage = ""
        self._isDangerous = False
        self._forceDangerousOperations = False
        self._eventFilters = []
        self._preFilters = []
        self._isPaused = False
        self._operations = []
        self._modelInConfig = False
        self._autoProtectOperation = True

        self._bufferedEvents = {}
        self._bufferedEventsTimer = None
        self.setEventBufferPeriod(self._eventBufferPeriod)

        if parent is not None and hasattr(parent, "_exception_listener"):
            self._exception_listener = parent._exception_listener
        else:
            self._exception_listener = set([TaurusExceptionListener()])

        # Use default formatter if none has been set by the class
        if self.FORMAT is None:
            self.setFormat(getattr(taurus.tauruscustomsettings,
                                   'DEFAULT_FORMATTER',
                                   defaultFormatter))

        # register configurable properties
        self.registerConfigProperty(self.isModifiableByUser,
                                    self.setModifiableByUser,
                                    "modifiableByUser")
        self.registerConfigProperty(
            self.getModelInConfig, self.setModelInConfig, "ModelInConfig")
        self.registerConfigProperty(self.getFormat, self.setFormat,
                                    'formatter')
        self.resetModelInConfig()

    @deprecation_decorator(rel='4.0')
    def getSignaller(self):
        return self

    def deleteLater(self):
        '''Reimplements the Qt.QObject deleteLater method to ensure that the
        this object stops listening its model.'''
        self.setUseParentModel(False)
        self.resetModel()
        Qt.QObject.deleteLater(self)

    #-~-~-~-~-~-~-~-~-~-~-~-~-~-~-~-~-~-~-~-~-~-~-~-~-~-~-~-~-~-~-~-~-~-~-~-~-~-
    # Utility methods
    #-~-~-~-~-~-~-~-~-~-~-~-~-~-~-~-~-~-~-~-~-~-~-~-~-~-~-~-~-~-~-~-~-~-~-~-~-~-

    def getTaurusManager(self):
        """Returns the taurus manager singleton. This is just a helper method.
        It is the equivalent of doing::

            import taurus
            manager = taurus.Manager()

        :return: (taurus.core.taurusmanager.TaurusManager) the TaurusManager
        """
        return taurus.Manager()

    def getTaurusFactory(self, scheme=''):
        """Returns the taurus factory singleton for the given scheme.
        This is just a helper method. It is the equivalent of doing::

            import taurus
            factory = taurus.Factory(scheme)

        :param scheme: (str or None) the scheme. If scheme is an empty string,
                       or is not passed, the scheme will be obtained from the
                       model name. For backwards compatibility (but deprecated),
                       passing None is equivalent to 'tango'.

        :return: (taurus.core.taurusfactory.TaurusFactory) the TaurusFactory
        """
        if scheme == '':
            scheme = taurus.getSchemeFromName(self.getModelName() or '')
        if scheme is None:
            scheme = 'tango'

        return taurus.Factory(scheme)

    #-~-~-~-~-~-~-~-~-~-~-~-~-~-~-~-~-~-~-~-~-~-~-~-~-~-~-~-~-~-~-~-~-~-~-~-~-~-
    # Popup menu behavior
    #-~-~-~-~-~-~-~-~-~-~-~-~-~-~-~-~-~-~-~-~-~-~-~-~-~-~-~-~-~-~-~-~-~-~-~-~-~-

    def contextMenuEvent(self, event):
        """Handle the popup menu event

        :param event: the popup menu event
        """
        if self.taurusMenu is not None:
            self.taurusMenu.exec_(event.globalPos())
        else:
            event.ignore()

    #-~-~-~-~-~-~-~-~-~-~-~-~-~-~-~-~-~-~-~-~-~-~-~-~-~-~-~-~-~-~-~-~-~-~-~-~-~-
    # Mandatory methods to be implemented in subclass implementation
    #-~-~-~-~-~-~-~-~-~-~-~-~-~-~-~-~-~-~-~-~-~-~-~-~-~-~-~-~-~-~-~-~-~-~-~-~-~

    def updateStyle(self):
        """Method called when the component detects an event that triggers a
        change in the style.
        Default implementation doesn't do anything. Overwrite when necessary
        """
        pass

    def getParentTaurusComponent(self):
        """ Returns a parent Taurus component or None if no parent
        :class:`taurus.qt.qtgui.base.TaurusBaseComponent` is found.

        :raises: RuntimeError
        """
        raise RuntimeError(
            "Not allowed to call TaurusBaseComponent::getParentTaurusComponent()")

    #-~-~-~-~-~-~-~-~-~-~-~-~-~-~-~-~-~-~-~-~-~-~-~-~-~-~-~-~-~-~-~-~-~-~-~-~-~-
    # Event handling chain
    #-~-~-~-~-~-~-~-~-~-~-~-~-~-~-~-~-~-~-~-~-~-~-~-~-~-~-~-~-~-~-~-~-~-~-~-~-~-

    def setEventBufferPeriod(self, period):
        '''Set the period at wich :meth:`fireBufferedEvents` will be called.
        If period is 0, the event buffering is disabled (i.e., events are fired
        as soon as they are received)

        :param period: (float) period in seconds for the automatic event firing.
                    period=0 will disable the event buffering.
        '''
        self._eventBufferPeriod = period
        if period == 0:
            if self._bufferedEventsTimer is not None:
                self._bufferedEventsTimer.stop()
                self._bufferedEventsTimer = None
                self.fireBufferedEvents()  # flush the buffer
        else:
            self._eventsBufferLock = threading.RLock()
            self._bufferedEventsTimer = Timer(period, self.fireBufferedEvents,
                                              self)
            self._bufferedEventsTimer.start()

    def getEventBufferPeriod(self):
        '''Returns the event buffer period

        :return: (float) period (in s). 0 means event buffering is disabled.
        '''
        return self._eventBufferPeriod

    def eventReceived(self, evt_src, evt_type, evt_value):
        """The basic implementation of the event handling chain is as
        follows:

            - eventReceived just calls :meth:`fireEvent` which emits a "taurusEvent"
              PyQt signal that is connected (by :meth:`preAttach`) to the
              :meth:`filterEvent` method.
            - After filtering, :meth:`handleEvent` is invoked with the resulting
              filtered event

        .. note::
            in the earlier steps of the chain (i.e., in :meth:`eventReceived`/
            :meth:`fireEvent`), the code is executed in a Python thread, while
            from eventFilter ahead, the code is executed in a Qt thread.
            When writing widgets, one should normally work on the Qt thread
            (i.e. reimplementing :meth:`handleEvent`)

        :param evt_src: (object) object that triggered the event
        :param evt_type: (taurus.core.taurusbasetypes.TaurusEventType) type of event
        :param evt_value: (object) event value
        """
        evt = filterEvent(evt_src, evt_type, evt_value,
                          filters=self._preFilters)
        if evt is not None:
            self.fireEvent(*evt)

    def fireEvent(self, evt_src=None, evt_type=None, evt_value=None):
        """Emits a "taurusEvent" signal.
        It is unlikely that you need to reimplement this method in subclasses.
        Consider reimplementing :meth:`eventReceived` or :meth:`handleEvent`
        instead depending on whether you need to execute code in the python
        or Qt threads, respectively

        :param evt_src: (object or None) object that triggered the event
        :param evt_type: (taurus.core.taurusbasetypes.TaurusEventType or None)
                         type of event
        :param evt_value: (object or None) event value
        """
        if self._eventBufferPeriod:
            # If we have an active event buffer delay, store the event...
            with self._eventsBufferLock:
                self._bufferedEvents[(evt_src, evt_type)] = (evt_src, evt_type,
                                                             evt_value)
        else:
            # if we are not buffering, directly emit the signal
            try:
                self.taurusEvent.emit(evt_src, evt_type, evt_value)
            except:
                pass  # self.error('%s.fireEvent(...) failed!'%type(self))

    def fireBufferedEvents(self):
        '''Fire all events currently buffered (and flush the buffer)

        Note: this method is normally called from an event buffer timer thread
              but it can also be called any time the buffer needs to be flushed
        '''
        with self._eventsBufferLock:
            for evt in self._bufferedEvents.values():
                self.taurusEvent.emit(*evt)
            self._bufferedEvents = {}

    def filterEvent(self, evt_src=-1, evt_type=-1, evt_value=-1):
        """The event is processed by each and all filters in strict order
        unless one of them returns None (in which case the event is discarded)

        :param evt_src: (object) object that triggered the event
        :param evt_type: (taurus.core.taurusbasetypes.TaurusEventType) type of event
        :param evt_value: (object) event value
        """
        evt = evt_src, evt_type, evt_value

        if evt == (-1, -1, -1):
            # @todo In an ideal world the signature of this method should be
            # (evt_src, evt_type, evt_value). However there's a bug in PyQt:
            # If a signal is disconnected between the moment it is emitted and
            # the moment the slot is called, then the slot is called without
            # parameters (!?). We added this default values to detect if
            # this is the case without printing an error message each time.
            # If this gets fixed, we should remove this line.
            return

        evt = filterEvent(*evt, filters=self._eventFilters)
        if evt is not None:
            self.handleEvent(*evt)

    def handleEvent(self, evt_src, evt_type, evt_value):
        """Event handling. Default implementation does nothing.
        Reimplement as necessary

        :param evt_src: (object or None) object that triggered the event
        :param evt_type: (taurus.core.taurusbasetypes.TaurusEventType or None) type of event
        :param evt_value: (object or None) event value
        """
        pass

    def setEventFilters(self, filters=None, preqt=False):
        """sets the taurus event filters list.
        The filters are run in order, using each output to feed the next filter.
        A filter must be a function that accepts 3 arguments ``(evt_src, evt_type, evt_value)``
        If the event is to be ignored, the filter must return None.
        If the event is  not to be ignored, filter must return a
        ``(evt_src, evt_type, evt_value)`` tuple which may (or not) differ from the input.

        For a library of common filters, see taurus/core/util/eventfilters.py

        :param filters: (sequence) a sequence of filters
        :param preqt: (bool) If true, set the pre-filters (that are applied in
                      eventReceived, at the python thread),
                      otherwise, set the filters to be applied at the main
                      Qt thread (default)

        *Note*: If you are setting a filter that applies a transformation on
        the parameters, you may want to generate a fake event to force the last
        value to be filtered as well. This can be done as in this example::

            TaurusBaseComponent.fireEvent( TaurusBaseComponent.getModelObj(),
                                        taurus.core.taurusbasetypes.TaurusEventType.Periodic,
                                        TaurusBaseComponent.getModelObj().getValueObj())

        See also: insertEventFilter
        """
        if filters is None:
            filters = []
        if preqt:
            self._preFilters = list(filters)
        else:
            self._eventFilters = list(filters)

    def getEventFilters(self, preqt=False):
        """Returns the list of event filters for this widget

        :param preqt: (bool) If true, return the pre-filters (that are applied
                      in eventReceived, at the python thread),
                      otherwise, return the filters to be applied at the main
                      Qt thread (default)

        :return: (sequence<callable>) the event filters
        """
        return (self._preFilters if preqt else self._eventFilters)

    def insertEventFilter(self, filter, index=-1, preqt=False):
        """insert a filter in a given position

        :param filter: (callable(evt_src, evt_type, evt_value)) a filter
        :param index: (int) index to place the filter (default = -1 meaning place at the end)
        :param preqt: (bool) If true, set the pre-filters (that are applied in
                      eventReceived, at the python thread),
                      otherwise, set the filters to be applied at the main
                      Qt thread (default)


        See also: setEventFilters
        """
        if preqt:
            self._preFilters.insert(index, filter)
        else:
            self._eventFilters.insert(index, filter)

    def setPaused(self, paused=True):
        """Toggles the pause mode.

        :param paused: (bool) whether or not to pause (default = True)
        """
        if paused == self._isPaused:
            return  # nothing to do
        if paused:  # pausing
            self.insertEventFilter(eventfilters.IGNORE_ALL, 0)
            self.debug('paused')
        else:  # unpausing
            try:
                self._eventFilters.remove(eventfilters.IGNORE_ALL)
                self.debug('Unpaused')
            except ValueError:
                self.warning('Unpause failed')
        self._isPaused = paused

    def isPaused(self):
        """Return the current pause state

        :return: (bool) wheater or not the widget is paused
        """
        return self._isPaused

    #-~-~-~-~-~-~-~-~-~-~-~-~-~-~-~-~-~-~-~-~-~-~-~-~-~-~-~-~-~-~-~-~-~-~-~-~-~-
    # Model class methods
    #-~-~-~-~-~-~-~-~-~-~-~-~-~-~-~-~-~-~-~-~-~-~-~-~-~-~-~-~-~-~-~-~-~-~-~-~-~-

    def getModelClass(self):
        """Return the class object for the widget.
        Default behavior is to do a 'best effort' to determine which model
        type corresponds to the current model name.
        Overwrite as necessary.

        :return: (class TaurusModel or None) The class object corresponding to the type
                 of Taurus model this widget handles or None if no valid class is found.
        """
        return self.findModelClass()

    def findModelClass(self):
        """Do a "best effort" to determine which model type corresponds to the
        given model name.

        :return: (class TaurusModel or None) The class object corresponding to the type
                 of Taurus model this widget handles or None if no valid class is found.
        """
        if self.getUseParentModel():
            return self._findRelativeModelClass(self.getModel())
        else:
            return self._findAbsoluteModelClass(self.getModel())

    def _findAbsoluteModelClass(self, absolute_name):
        return taurus.Manager().findObjectClass(absolute_name)

    def _findRelativeModelClass(self, relative_name):
        parent_widget = self.getParentTaurusComponent()
        if parent_widget is None:
            return None

        parent_obj = parent_widget.getModelObj()
        if parent_obj is None:
            return None

        if relative_name is None or len(relative_name) == 0:
            return parent_widget.getModelClass()

        obj = parent_obj.getChildObj(relative_name)
        if obj is None:
            return None
        if isinstance(obj, TaurusConfigurationProxy):
            return obj.getRealConfigClass()
        else:
            return obj.__class__

    #-~-~-~-~-~-~-~-~-~-~-~-~-~-~-~-~-~-~-~-~-~-~-~-~-~-~-~-~-~-~-~-~-~-~-~-~-~-
    # Model related methods
    #-~-~-~-~-~-~-~-~-~-~-~-~-~-~-~-~-~-~-~-~-~-~-~-~-~-~-~-~-~-~-~-~-~-~-~-~-~-

    def setModelName(self, modelName, parent=None):
        """This method will detach from the previous taurus model (if any), it
        will set the new model to the given modelName and it will attach
        this component to the new taurus model.

        :param modelName: (str) the new taurus model name (according to the taurus convention)
        :param parent: (TaurusBaseComponent) the parent or None (default) if this
                       component does not have a parent Taurus component
        """
        modelName = str(modelName)
        if parent:
            modelClass = self.getModelClass()
            if modelClass is not None:
                parent_model = self.getParentModelObj()
                modelName = modelClass.buildModelName(parent_model, modelName)
        self._detach()
        self.modelName = modelName
        # update modelFragmentName
        try:
            scheme = self.getTaurusManager().getScheme(modelName)
            factory = taurus.Factory(scheme)
            v = factory.getAttributeNameValidator()
            self.modelFragmentName = v.getUriGroups(self.modelName)['fragment']
        except (AttributeError, TypeError):
            self.modelFragmentName = None
        self._attach()

    def getModelName(self):
        """Returns the current model name.

        :return: (str) the model name
        """
        return self.modelName

    def getFullModelName(self):
        """Returns the full name of the current model object.

        :return: (str) the model name
        """
        obj = self.getModelObj()
        if obj is None:
            return None
        return obj.getFullName()

    def getParentModelName(self):
        """Returns the parent model name or an empty string if the component
        has no parent

        :return: (str) the parent model name
        """
        try:
            p = self.getParentTaurusComponent()
            if p is None:
                return ''
        except:
            return ''
        return p.getModelName()

    def getParentModelObj(self):
        """Returns the parent model object or None if the component has no
        parent or if the parent's model is None

        :return: (taurus.core.taurusmodel.TaurusModel or None) the parent taurus model object
        """
        try:
            p = self.getParentTaurusComponent()
            if p is None:
                return None
        except:
            return None
        return p.getModelObj()

    def getModelObj(self):
        """Returns the taurus model obj associated with this component or None if
        no taurus model is associated.

        :return: (taurus.core.taurusmodel.TaurusModel or None) the taurus model object
        """
        return self.modelObj

    def getModelType(self):
        """Returns the taurus model type associated with this component or
        taurus.core.taurusbasetypes.TaurusElementType.Unknown if no taurus model is associated.

        :return: (taurus.core.taurusbasetypes.TaurusElementType) the taurus model type
        """
        model_obj = self.getModelObj()
        if model_obj is None:
            return TaurusElementType.Unknown
        return model_obj.getTaurusElementType()

    def getModelValueObj(self, cache=True):
        """Returns the tango obj value associated with this component or None
        if no taurus model is associated.

        :param cache: (bool) if set to True (default) use the cache value. If set to
                      False will force a connection to the server.

        :return: (TaurusAttrValue) the tango value object.
        """
        if self.modelObj is None:
            return None
        return self.modelObj.getValueObj(cache=cache)

    def getModelFragmentObj(self, fragmentName=None):
        """Returns a fragment object of the model. A fragment of a model is a
        python attribute of the model object.

        Fragment names including dots will be used to recursively get fragments
        of fragments.

        For a simple fragmentName (no dots), this is roughly equivalent to
        getattr(self.getModelObj(), fragmentName)

        If the model does not have that fragment, :class:`AttributeError` is
        raised (other exceptions may be raised when accessing the fragment as
        well)

        :param fragmentName: (str or None) the returned value will correspond to
                         the given fragmentName. If None passed,
                         self.modelFragmentName will be used, and if None is
                         set, the defaultFragmentName of the model will be used
                         instead.

        :return: (obj) the member of the modelObj referred by the fragment.
        """
        if fragmentName is None:  # no fragmentName passed in kwargs
            fragmentName = self.modelFragmentName
        return self.modelObj.getFragmentObj(fragmentName)

    def getModelIndexValue(self):
        """
        Called inside getDisplayValue to use with spectrum attributes.
        By default not used, but some widget might want to support this
        feature.

        Override when needed.
        """
        return None

    def getFormatedToolTip(self, cache=True):
        """Returns a string with contents to be displayed in a tooltip.

        :param cache: (bool) if set to True (default) use the cache value. If set to
                      False will force a connection to the server.

        :return: (str) a tooltip
        """
        if self.modelObj is None:
            return self.getNoneValue()
        obj = self.modelObj.getDisplayDescrObj()
        return self.toolTipObjToStr(obj)

    def toolTipObjToStr(self, toolTipObj):
        """Converts a python dict to a tooltip string.

        :param toolTipObj: (dict) a python object

        :return: (str) a tooltip
        """
        if toolTipObj is None:
            return self.getNoneValue()
        ret = '<TABLE width="500" border="0" cellpadding="1" cellspacing="0">'

        for id, value in toolTipObj:
            ret += '<TR><TD WIDTH="80" ALIGN="RIGHT" VALIGN="MIDDLE"><B>%s:</B></TD><TD>%s</TD></TR>' % (
                id.capitalize(), value)
        ret += '</TABLE>'
        return ret

    def displayValue(self, v):
        """
        Returns a string representation of the given value

        This method will use a format string which is determined 
        dynamically from :attr:`FORMAT`.

        By default `TaurusBaseComponent.FORMAT` is set to 
        :func:`defaultFormatter`, which makes use of
        :attr:`defaultFormatDict`.
 
        In order to customize the formatting behaviour, one can
        use :meth:`setFormat` to alter the formatter of an specific instance
        (recommended) or change :attr:`defaultFormatDict` or
        :attr:`FORMAT` directly at class level.
        
        The formatter can be set to a python format string [1] or a callable
        that returns a python format string.
        If a callable is used, it will be called with the following 
        keyword arguments:
        - dtype: the data type of the value to be formatted
        - basecomponent: the affected widget
  
        The following are some examples for customizing the formatting:

        - Change the format for widget instance `foo`::

            foo.setFormat("{:.2e}")

        - Change FORMAT for all widgets (using a string)::

            TaurusBaseComponent.FORMAT = "{:.2e}"
            
        - Change FORMAT for all TaurusLabels (using a callable)::
        
            def baseFormatter(dtype=None, basecomponent=None, **kwargs):
                return "{:.1f}"

            TaurusLabel.FORMAT = baseFormatter

        - Use the defaultFormatDict but modify the format string for
          dtype=str::

            TaurusLabel.defaultFormatDict.update({"str": "{!r}"})


        .. seealso:: :attr:`tauruscustomsettings.DEFAULT_FORMATTER`,
                     `--default-formatter` option in :class:`TaurusApplication`,
                     :meth:`TaurusBaseWidget.onSetFormatter`


        [1] https://docs.python.org/2/library/string.html

        :param v: (object) the value to be translated to string

        :return: (str) a string representing the given value
        """
        if self._format is None:
            try:
                self._updateFormat(type(v))
            except Exception as e:
                self.warning(('Cannot update format. Reverting to default.' +
                              ' Reason: %r'), e)
                self.setFormat(defaultFormatter)
        try:
            fmt_v = self._format.format(v, bc=self)
        except Exception:
            self.debug("Invalid format %r for %r. Using '{0}'", self._format, v)
            fmt_v = "{0}".format(v)

        return fmt_v

    def _updateFormat(self, dtype, **kwargs):
        """ Method to update the internal format string used by 
        :meth:`displayValue`
        The internal format string is calculated using :attribute:`FORMAT`,
        which can be a string or a callable that returns a string
        (see :meth:`displayValue`).

        :param dtype: (object) data type
        :param kwargs: keyword arguments that will be passed to
                       :attribute:`FORMAT` if it is a callable
        """
        if not isinstance(self.FORMAT, string_types):
            # unbound method to callable
            if isinstance(self.FORMAT, MethodType):
                self.FORMAT = self.FORMAT.__func__
            self._format = self.FORMAT(dtype=dtype, basecomponent=self,  
                                       **kwargs)
        else:
            self._format = self.FORMAT

    def setFormat(self, format):
        """ Method to set the `FORMAT` attribute for this instance.
        It also resets the internal format string, which will be recalculated
        in the next call to :meth:`displayValue`

        :param format: (str or callable) A format string
                       or a formatter callable (or the callable name in
                       "full.module.callable" format)
        """
        # Check if the format is a callable string representation
        if isinstance(format, string_types):
            try:
                moduleName, formatterName = format.rsplit('.', 1)
                __import__(moduleName)
                module = sys.modules[moduleName]
                format = getattr(module, formatterName)
            except:
                format = str(format)
        self.FORMAT = format
        self.resetFormat()

    def getFormat(self):
        """ Method to get the `FORMAT` attribute for this instance.

        :return: (str) a string of the current format. It could be a python
                 format string or a callable string representation.
        """
        if isinstance(self.FORMAT, string_types):
            formatter = self.FORMAT
        else:
            formatter = '{0}.{1}'.format(self.FORMAT.__module__,
                                         self.FORMAT.__name__)
        return formatter

    def resetFormat(self):
        """Reset the internal format string. It forces a recalculation
        in the next call to :meth:`displayValue`.
        """
        self._format = None

    def getDisplayValue(self, cache=True, fragmentName=None):
        """Returns a string representation of the model value associated with
        this component.

        :param cache: (bool) (ignored, just for bck-compat).
        :param fragmentName: (str or None) the returned value will correspond to
                         the given fragmentName. If None passed,
                         self.modelFragmentName will be used, and if None is
                         set, the defaultFragmentName of the model will be used
                         instead.

        :return: (str) a string representation of the model value.
        """
        if self.modelObj is None:
            return self.getNoneValue()
        try:
            v = self.getModelFragmentObj(fragmentName=fragmentName)
        except:
            return self.getNoneValue()

        idx = self.getModelIndexValue()
        if v is not None and idx:
            try:
                for i in idx:
                    v = v[i]
            except Exception as e:
                self.debug('Problem with applying model index: %r', e)
                return self.getNoneValue()
        return self.displayValue(v)

    def setNoneValue(self, v):
        """Sets the new string representation when no model or no model value exists.

        :param v: (str) the string representation for an invalid value
        """
        self.noneValue = v

    def getNoneValue(self):
        """Returns the current string representation when no valid model or model value exists.

        :return: (str) a string representation for an invalid value
        """
        return self.noneValue

    def isChangeable(self):
        """Tells if this component value can be changed by the user. Default implementation
        will return True if and only if:

            - this component is attached to a valid taurus model and
            - the taurus model is writable and
            - this component is not read-only

        :return: (bool) True if this component value can be changed by the user or False otherwise
        """
        res = False
        if not self.modelObj is None:
            res = self.modelObj.isWritable()
        res = res and not self.isReadOnly()
        return res

    def isReadOnly(self):
        """Determines if this component is read-only or not in the sense that the
        user can interact with it. Default implementation returns True.

        Override when necessary.

        :return: (bool) whether or not this component is read-only
        """
        return True

    def isAttached(self):
        """Determines if this component is attached to the taurus model.

        :return: (bool) True if the component is attached or False otherwise.
        """
        return self._attached

    def preAttach(self):
        """Called inside self.attach() before actual attach is performed.
        Default implementation just emits a signal.

        Override when necessary.
        """
        try:
            self.taurusEvent.connect(self.filterEvent)
        except:
            # self.error("In %s.preAttach() ... failed!" % str(type(self)))
            pass

    def postAttach(self):
        """Called inside self.attach() after actual attach is performed.
        Default implementation does not do anything.

        Override when necessary.
        """
        pass

    def preDetach(self):
        """Called inside self.detach() before actual deattach is performed.
        Default implementation just disconnects a signal.

        Override when necessary.
        """
        try:
            self.taurusEvent.disconnect(self.filterEvent)
        except:
            # self.error("In %s.preDetach() ... failed!" % str(type(self)))
            pass

    def postDetach(self):
        """Called inside self.detach() after actual deattach is performed.
        Default implementation does not do anything.

        Override when necessary.
        """
        pass

    def _attach(self):
        """Attaches the component to the taurus model.
        In general it should not be necessary to overwrite this method in a
        subclass.

        :return: (bool) True if success in attachment or False otherwise.
        """
        if self.isAttached():
            return self._attached

        self.preAttach()

        cls = self.getModelClass()

        if cls is None:
            self._attached = False
            #self.trace("Failed to attach: Model class not found")
        elif self.modelName == '':
            self._attached = False
            self.modelObj = None
        else:
            try:
                self.modelObj = taurus.Manager().getObject(cls, self.modelName)
                if self.modelObj is not None:
                    self.modelObj.addListener(self)
                    self._attached = True
                    self.changeLogName(self.log_name + "." + self.modelName)
            except Exception:
                self.modelObj = None
                self._attached = False
                self.debug(
                    "Exception occured while trying to attach '%s'" % self.modelName)
                self.traceback()

        self.postAttach()
        return self._attached

    def _detach(self):
        """Detaches the component from the taurus model"""
        self.preDetach()

        if self.isAttached():
            m = self.getModelObj()
            if not m is None:
                m.removeListener(self)

            pos = self.log_name.find('.')
            if pos >= 0:
                new_log_name = self.log_name[:self.log_name.rfind('.')]
                self.changeLogName(new_log_name)
            self.modelObj = None
            self._attached = False
            self.fireEvent(m, TaurusEventType.Change, None)

        self.postDetach()

    def setModelInConfig(self, yesno):
        '''
        Sets whether the model-related properties should be stored for this
        widget when creating the config dict with :meth:`createConfig` (and
        restored when calling :meth:`applyConfig`).
        By default this is not enabled.
        The following properties are affected by this:
        - "model"

        :param yesno: (bool) If True, the model-related properties will be
                      registered as config properties. If False, they will be
                      unregistered.

        .. seealso:: :meth:`registerConfigProperty`, :meth:`createConfig`,
                     :meth:`applyConfig`

        '''
        if yesno == self._modelInConfig:
            return
        if yesno:
            self.registerConfigProperty(self.getModel, self.setModel, "model")
        else:
            self.unregisterConfigurableItem("model", raiseOnError=False)
        self._modelInConfig = yesno

    def getModelInConfig(self):
        return self._modelInConfig

    def resetModelInConfig(self):
        return self.setModelInConfig(False)

    #-~-~-~-~-~-~-~-~-~-~-~-~-~-~-~-~-~-~-~-~-~-~-~-~-~-~-~-~-~-~-~-~-~-~-~-~-~-
    # Pending operations related methods
    #-~-~-~-~-~-~-~-~-~-~-~-~-~-~-~-~-~-~-~-~-~-~-~-~-~-~-~-~-~-~-~-~-~-~-~-~-~-

    def applyPendingOperations(self, ops=None):
        """Applies operations without caring about danger messages.
        Use :meth:`TaurusBaseWidget.safeApplyOperation` if you want to warn the
        user before applying

        :param ops: (sequence<taurus.core.taurusoperation.TaurusOperation> or None) list of operations to apply.
                    If None is given (default) the component fetches the pending operations
        """
        self.debug("Apply changes")
        if ops is None:
            ops = self.getPendingOperations()

        if self.isAutoProtectOperation():
            import taurus.qt.qtgui.dialog

            @taurus.qt.qtgui.dialog.protectTaurusMessageBox
            def go():
                self.getTaurusManager().applyPendingOperations(ops)
            go()
        else:
            self.getTaurusManager().applyPendingOperations(ops)

    def hasPendingOperations(self):
        """Returns if the component has pending operations

        :return: (bool) True if there are pending operations or False otherwise
        """
        return len(self.getPendingOperations()) > 0

    def getPendingOperations(self):
        """Returns the sequence of pending operations

        :return:  (sequence<taurus.core.taurusoperation.TaurusOperation>) a list of pending operations
        """
        return self._operations

    def resetPendingOperations(self):
        """Clears the list of pending operations"""
        self._operations = []

    def setDangerMessage(self, dangerMessage=""):
        """Sets the danger message when applying an operation. If dangerMessage is None,
        the apply operation is considered safe

        :param dangerMessage: (str or None) the danger message. If None is given (default)
                              the apply operation is considered safe
        """
        self._dangerMessage = dangerMessage
        self._isDangerous = len(dangerMessage) > 0

    def getDangerMessage(self):
        """Returns the current apply danger message or None if the apply operation is safe

        :return: (str or None) the apply danger message
        """
        return self._dangerMessage

    def resetDangerMessage(self):
        """Clears the danger message. After this method is executed the apply operation
        for this component will be considered safe."""
        self.setDangerMessage(None)

    def isDangerous(self):
        """Returns if the apply operation for this component is dangerous

        :return: (bool) wheter or not the apply operation for this component is dangerous
        """
        return self._isDangerous

    def setForceDangerousOperations(self, yesno):
        """Forces/clears the dangerous operations

        :param yesno: (bool) force or not the dangerous operations"""
        self._forceDangerousOperations = yesno

    def getForceDangerousOperations(self):
        """Returns if apply dangerous operations is forced

        :return: (bool) wheter or not apply dangerous operations is forced
        """
        return self._forceDangerousOperations

    def resetForceDangerousOperations(self):
        """Clears forcing apply dangerous operations"""
        self.setForceDangerousOperations(False)

    #-~-~-~-~-~-~-~-~-~-~-~-~-~-~-~-~-~-~-~-~-~-~-~-~-~-~-~-~-~-~-~-~-~-~-~-~-~-
    # Standard Qt properties
    #-~-~-~-~-~-~-~-~-~-~-~-~-~-~-~-~-~-~-~-~-~-~-~-~-~-~-~-~-~-~-~-~-~-~-~-~-~-

    def getModel(self):
        """Returns the model name for this component.

        :return: (str) the model name.
        """
        return self._localModelName

    def setModel(self, model):
        """Sets/unsets the model name for this component

        :param model: (str) the new model name"""
        self.setModelCheck(model)
        self.resetFormat()
        self.updateStyle()

    def setModelCheck(self, model, check=True):
        """Sets the component taurus model. Setting the check argument to True
        (default) will check if the current model is equal to the given argument.
        If so then nothing is done. This should be the standard way to call this
        method since it will avoid recursion.

        :param model: (str) the new model name
        :param check: (bool) whether or not to check against the actual model name"""
        if model is None:
            model = ''
        model = str(model)
        if check == True and model == self._localModelName:
            return

        self._localModelName = model

        parent_widget = None
        try:
            # if this widget has a buddy, check to see if it is a valid
            # TaurusWidget
            buddy_func = getattr(self, 'buddy')
            buddy_widget = buddy_func()
            if buddy_widget and isinstance(buddy_widget, TaurusBaseComponent):
                parent_widget = buddy_widget
            elif self.getUseParentModel():
                parent_widget = self.getParentTaurusComponent()
        except:
            if self.getUseParentModel():
                parent_widget = self.getParentTaurusComponent()
        self.setModelName(model, parent_widget)
        #self.fireEvent(self.getModelObj(), taurus.core.taurusbasetypes.TaurusEventType.Change, self.getModelValueObj())

    def resetModel(self):
        """Sets the model name to the empty string"""
        self.setModel('')

    def getUseParentModel(self):
        """Returns whether this component is using the parent model

        :return: (bool) True if using parent model or False otherwise
        """
        return getattr(self, '_useParentModel', False)

    @Qt.pyqtSlot(bool)
    def setUseParentModel(self, yesno):
        """Sets/unsets using the parent model

        :param yesno: (bool) whether or not to use parent model
        """
        if yesno:
            self.deprecated(dep='setUseParentModel(True)', rel="4.3.2",
                            alt='explicit models including the parent model')
        if yesno == self._useParentModel:
            return
        self._useParentModel = yesno
        # force a recalculation of the model
        self.setModelCheck(self.getModel(), False)

    def resetUseParentModel(self):
        """Resets the usage of parent model to False"""
        self.setUseParentModel(False)
        self.updateStyle()

    @Qt.pyqtSlot(bool)
    def setShowQuality(self, showQuality):
        """Sets/unsets the show quality property

        :param showQuality: (bool) whether or not to show the quality
        """
        if showQuality == self._showQuality:
            return
        self._showQuality = showQuality
        self.updateStyle()

    def getShowQuality(self):
        """Returns if showing the quality as a background color

        :return: (bool) True if showing the quality or False otherwise
        """
        return self._showQuality

    def resetShowQuality(self):
        """Resets the show quality to self.__class__._showQuality"""
        self.setShowQuality(self.__class__._showQuality)

    @Qt.pyqtSlot(bool)
    def setShowText(self, showText):
        """Sets/unsets showing the display value of the model

        :param showText: (bool) whether or not to show the display value
        """
        if showText == self._showText:
            return
        self._showText = showText
        self.fireEvent(self.getModelObj(), TaurusEventType.Change,
                       self.getModelValueObj())
        self.updateStyle()

    def getShowText(self):
        """Returns if showing the display value

        :return: (bool) True if showing the display value or False otherwise
        """
        return self._showText

    def resetShowText(self):
        """Resets the showing of the display value to True"""
        self.setShowText(True)

    def setTaurusPopupMenu(self, menuData):
        """Sets/unsets the taurus popup menu

        :param menuData: (str) an xml representing the popup menu"""
        self.taurusMenuData = str(menuData)
        factory = ActionFactory()
        self.taurusMenu = factory.getNewMenu(self, self.taurusMenuData)

    def getTaurusPopupMenu(self):
        """Returns an xml string representing the current taurus popup menu

        :return: (str) an xml string representing the current taurus popup menu
        """
        return self.taurusMenuData

    def resetTaurusPopupMenu(self):
        """Resets the taurus popup menu to empty"""
        self.taurusMenuData = ''

    def isModifiableByUser(self):
        '''whether the user can change the contents of the widget

        :return: (bool) True if the user is allowed to modify the look&feel'''
        return self._modifiableByUser

    def setModifiableByUser(self, modifiable):
        '''
        sets whether the user is allowed to modify the look&feel

        :param modifiable: (bool)
        '''
        self._modifiableByUser = modifiable

    def resetModifiableByUser(self):
        '''Equivalent to setModifiableByUser(self.__class__._modifiableByUser)'''
        self.setModifiableByUser(self.__class__._modifiableByUser)

    def resetAutoProtectOperation(self):
        """Resets protecting operations"""
        self.setAutoProtectOperation(True)

    def isAutoProtectOperation(self):
        """Tells if this widget's operations are protected against exceptions

        :return: (bool) True if operations are protected against exceptions or
                 False otherwise"""
        return self._autoProtectOperation

    def setAutoProtectOperation(self, protect):
        """Sets/unsets this widget's operations are protected against exceptions

        :param protect: wheater or not to protect widget operations
        :type protect: bool"""
        self._autoProtectOperation = protect


class TaurusBaseWidget(TaurusBaseComponent):
    """The base class for all Qt Taurus widgets.

    .. note::
        Any class which inherits from TaurusBaseWidget is expected to also
        inherit from QWidget (or from a QWidget derived class)"""

    modelChanged = baseSignal('modelChanged', 'QString')
    valueChangedSignal = baseSignal('valueChanged')

    _dragEnabled = False

    def __init__(self, name, parent=None, designMode=False):
        self._disconnect_on_hide = False
        self._supportedMimeTypes = None
        self._autoTooltip = True
        self.call__init__(TaurusBaseComponent, name,
                          parent=parent, designMode=designMode)
        self._setText = self._findSetTextMethod()

    def showFormatterDlg(self):
        """
        showFormatterDlg show a dialog to get the formatter from the user.
        :return: formatter: python fromat string or formatter callable
        (in string version) or None
        """
        current_format = self.getFormat()

        formatter, ok = Qt.QInputDialog.getText(self, "Set formatter",
                                                "Enter a formatter:",
                                                Qt.QLineEdit.Normal,
                                                current_format)
        if ok and formatter:
            return formatter

        return None

    def onSetFormatter(self):
        """Slot to allow interactive setting of the Formatter.

        .. seealso:: :meth:`TaurusBaseWidget.showFormatterDlg`,
                     :meth:`TaurusBaseComponent.displayValue`,
                     :attr:`tauruscustomsettings.DEFAULT_FORMATTER`
        """
        format = self.showFormatterDlg()
        if format is not None:
            self.debug(
                'Default format has been changed to: {0}'.format(format))
            # -----------------------------------------------------------------
            # TODO: Tango-centric (replace by agnostic entry point solution)
            # shortcut to setup the tango formatter
            if format.strip() == "tangoFormatter":
                from taurus.core.tango.util.formatter import tangoFormatter
                format = tangoFormatter
            # -----------------------------------------------------------------
            self.setFormat(format)
        return format

    # It makes the GUI to hang... If this needs implementing, we should
    # reimplement it using the Qt parent class, not QWidget...
    # def destroy(self):
    #    '''Reimplements the Qt.QWidget destroy method to ensure that this object
    #    stops listening its model.'''
    #    self.setUseParentModel(False)
    #    self.resetModel()
    #    Qt.QWidget.destroy(self)

    #-~-~-~-~-~-~-~-~-~-~-~-~-~-~-~-~-~-~-~-~-~-~-~-~-~-~-~-~-~-~-~-~-~-~-~-~-~-
    # Helper methods
    #-~-~-~-~-~-~-~-~-~-~-~-~-~-~-~-~-~-~-~-~-~-~-~-~-~-~-~-~-~-~-~-~-~-~-~-~-~-

    def getQtClass(self, bases=None):
        """Returns the parent Qt class for this widget

        :param bases: (sequence<class> or None) the list of class objects. If None
                      is given (default) it uses the object base classes from __bases__

        :return: (QWidget class) the QWidget class object
        """
        bases = bases or self.__class__.__bases__
        for klass in bases:
            is_taurusbasewidget = issubclass(klass, TaurusBaseWidget)
            if issubclass(klass, Qt.QWidget):
                if is_taurusbasewidget:
                    return self.getQtClass(klass.__bases__)
                return klass
            elif is_taurusbasewidget:
                return self.getQtClass(klass.__bases__)
        return None

    #-~-~-~-~-~-~-~-~-~-~-~-~-~-~-~-~-~-~-~-~-~-~-~-~-~-~-~-~-~-~-~-~-~-~-~-~-~-
    # Qt properties from TaurusBaseComponent that need to be overwritten
    #-~-~-~-~-~-~-~-~-~-~-~-~-~-~-~-~-~-~-~-~-~-~-~-~-~-~-~-~-~-~-~-~-~-~-~-~-~-

    _UseParentMsg = False

    @Qt.pyqtSlot(bool)
    def setUseParentModel(self, yesno):
        """Sets/unsets using the parent model.

        .. note:: in some cases you may need to call :meth:`recheckTaurusParent`
                  after reparenting of some of this widget's ancestors

        :param yesno: (bool) whether or not to use parent model

        .. seealso:: :meth:`recheckTaurusParent`
        """
        is_same = yesno == self._useParentModel
        if not is_same:
            self._updateUseParentModel(yesno)
            if yesno and self._designMode and not TaurusBaseWidget._UseParentMsg:
                TaurusBaseWidget._UseParentMsg = True
                Qt.QMessageBox.information(self, "UseParentModel usage note",
                                           "Using the UseParentModel feature may require you to call " +
                                           "recheckTaurusParent() manually for this widget after calling " +
                                           "setupUi in your code." +
                                           "See the documentation of TaurusBaseWidget.recheckTaurusParent()")
        TaurusBaseComponent.setUseParentModel(self, yesno)

    def _updateUseParentModel(self, yesno):
        parent_widget = self.getParentTaurusComponent()
        if parent_widget:
            if yesno:
                parent_widget.modelChanged.connect(self.parentModelChanged)
            else:
                parent_widget.modelChanged.disconnect(self.parentModelChanged)

    def recheckTaurusParent(self):
        '''
        Forces the widget to recheck its Taurus parent. Taurus Widgets will in most
        situations keep track of changes in their taurus parenting, but in some
        special cases (which unfortunately tend to occur when using Qt
        Designer) they may not update it correctly.

        If this happens, you can manually call this method.

        For more information, check the :download:`issue demo example
        </devel/examples/parentmodel_issue_demo.py>`
        '''
        self._updateUseParentModel(True)

    def setModelCheck(self, model, check=True):
        """Sets the component taurus model. Setting the check argument to True
        (default) will check if the current model is equal to the given argument.
        If so then nothing is done. This should be the standard way to call this
        method since it will avoid recursion.

        :param model: (str) the new model name
        :param check: (bool) whether or not to check against the actual model name
        """
        if model is None:
            model = ''
        model = str(model)
        send_signal = (model != self._localModelName)
        TaurusBaseComponent.setModelCheck(self, model, check)

        if send_signal:
            # emit a signal informing the child widgets that the model has
            # changed
            self.modelChanged.emit(model)

    #-~-~-~-~-~-~-~-~-~-~-~-~-~-~-~-~-~-~-~-~-~-~-~-~-~-~-~-~-~-~-~-~-~-~-~-~-~-
    # Default Qt signal handlers. Overwrite them as necessary
    #-~-~-~-~-~-~-~-~-~-~-~-~-~-~-~-~-~-~-~-~-~-~-~-~-~-~-~-~-~-~-~-~-~-~-~-~-~-

    def changeEvent(self, evt):
        """overwrites QWidget.changeEvent(self, evt) to handle the ParentChangeEvent
        in case this widget is using the parent model. Always calls the QWidget.changeEvent
        in order not to lose events
        """
        if self.getUseParentModel():
            evt_type = evt.type()
            if evt_type == Qt.QEvent.ParentChange:
                # disconnect from old parent
                if self._parentTaurusComponent:
                    self._parentTaurusComponent.modelChanged.disconnect(
                        self.parentModelChanged)
                self._updateUseParentModel(True)
                self.setModelCheck(self.getModel(), False)
        self.getQtClass().changeEvent(self, evt)

    def parentModelChanged(self, parentmodel_name):
        """Invoked when the Taurus parent model changes

        :param parentmodel_name: (str) the new name of the parent model
        """
        self.debug("Parent model changed to '%s'" % parentmodel_name)
        parentmodel_name = str(parentmodel_name)
        if self.getUseParentModel():
            # force an update of the interpretation of the model property
            model = self.getModel()
            self.setModelCheck(model, False)
            self.modelChanged.emit(model)
        else:
            self.debug(
                "received event from parent although not using parent model")

    def handleEvent(self, evt_src, evt_type, evt_value):
        """very basic and generalistic handling of events.

        Override when necessary.

        :param evt_src: (object or None) object that triggered the event
        :param evt_type: (taurus.core.taurusbasetypes.TaurusEventType or None) type of event
        :param evt_value: (object or None) event value
        """
        # Update the text shown by the widget
        if self._setText:
            text = ''
            if self.getShowText():
                if isinstance(evt_src, TaurusAttribute):
                    if evt_type in (TaurusEventType.Change, TaurusEventType.Periodic):
                        text = self.displayValue(evt_value.rvalue)
                    elif evt_type == TaurusEventType.Error:
                        text = self.getNoneValue()
                    elif evt_type == TaurusEventType.Config:
                        text = self.getDisplayValue()
                else:
                    text = self.getDisplayValue()
            self._setText(text)

        # update tooltip
        if self._autoTooltip:
            self.setToolTip(self.getFormatedToolTip())

        # TODO: update whatsThis

        # update appearance
        self.updateStyle()

    def setModelInConfig(self, yesno):
        '''
        extends :meth:`TaurusBaseComponent.setModelInConfig` to include also
        the "useParentModel" property

        .. seealso:: :meth:`TaurusBaseComponent.setModelInConfig`
        '''
        if yesno == self._modelInConfig:
            return
        if yesno:
            self.registerConfigProperty(
                self.getUseParentModel, self.setUseParentModel, "useParentModel")
        else:
            self.unregisterConfigurableItem(
                "useParentModel", raiseOnError=False)

        TaurusBaseComponent.setModelInConfig(self, yesno)

    #-~-~-~-~-~-~-~-~-~-~-~-~-~-~-~-~-~-~-~-~-~-~-~-~-~-~-~-~-~-~-~-~-~-~-~-~-~-
    # Mandatory overwrite from TaurusBaseComponent
    #-~-~-~-~-~-~-~-~-~-~-~-~-~-~-~-~-~-~-~-~-~-~-~-~-~-~-~-~-~-~-~-~-~-~-~-~-~-

    def updateStyle(self):
        """Updates the widget style. Default implementation just calls QWidget.update()

        Override when necessary.
        """
        self.update()

    def getParentTaurusComponent(self):
        """Returns the first taurus component in the widget hierarchy or None if no
        taurus component is found

        :return: (TaurusBaseComponent or None) the parent taurus base component
        """
        p = self.parentWidget()
        while p and not isinstance(p, TaurusBaseWidget):
            p = p.parentWidget()
        if isinstance(p, TaurusBaseWidget):
            self._parentTaurusComponent = p
        else:
            self._parentTaurusComponent = p = None
        return p

    def setDisconnectOnHide(self, disconnect):
        """Sets/unsets disconnection on hide event

        :param disconnect: (bool) whether or not to disconnect on hide event
        """
        if not self.visible() and disconnect == False:
            self.info(
                "Ignoring setDisconnectOnHide to False because widget is not visible")
            return
        self._disconnect_on_hide = disconnect

    def hideEvent(self, event):
        """Override of the QWidget.hideEvent()
        """
        if self._disconnect_on_hide:
            try:
                if self.getModelName():
                    self._detach()
                event.accept()
            except Exception:
                self.warning("Exception received while trying to hide")
                self.traceback()

    def showEvent(self, event):
        """Override of the QWidget.showEvent()"""
        if self._disconnect_on_hide:
            try:
                if self.getModelName():
                    self._attach()
                event.accept()
            except Exception:
                self.warning("Exception received while trying to show")
                self.traceback()

    def closeEvent(self, event):
        """Override of the QWidget.closeEvent()"""
        try:
            self._detach()
            event.accept()
        except Exception:
            self.warning("Exception received while trying to close")
            self.traceback()

    def handleException(self, e):
        for h in self._exception_listener:
            h.exceptionReceived(e)

    def _findSetTextMethod(self):
        """Determine if this widget is able to display the text value of the taurus
        model. It searches through the possible Qt methods to display text.

        :return: (callable) a python method or None if no suitable method is found.
        """
        setMethod = None
        try:
            setMethod = getattr(self, 'setText')
        except AttributeError:
            try:
                setMethod = getattr(self, 'setTitle')
            except AttributeError:
                try:
                    setMethod = getattr(self, 'display')
                except AttributeError:
                    # it seems the widget has no way to update a value
                    pass

        return setMethod

    #-~-~-~-~-~-~-~-~-~-~-~-~-~-~-~-~-~-~-~-~-~-~-~-~-~-~-~-~-~-~-~-~-~-~-~-~-~-
    # Drag&Drop related methods:
    #    default implementation allows setting the model by dropping it on the
    #    widget (if the widget allows modifications by the user).
    #
    #-~-~-~-~-~-~-~-~-~-~-~-~-~-~-~-~-~-~-~-~-~-~-~-~-~-~-~-~-~-~-~-~-~-~-~-~-~-

    def setModifiableByUser(self, modifiable):
        '''Reimplemented to acept/reject drops based on whether the widget is modifiable by the user.
        See :meth:`TaurusBaseComponent.setModifiableByUser()`'''
        TaurusBaseComponent.setModifiableByUser(self, modifiable)
        self.setAcceptDrops(modifiable)

    def getSupportedMimeTypes(self):
        '''
        returns a list of supported mimeTypes that this widget support (ordered
        by priority). If none is set explicitely via :meth:`setSupportedMimeTypes`,
        a best effort will be tried based on the model class

        ..seealso: :meth:`setSupportedMimeTypes`

        This provides only a very basic implementation. Reimplement in derived classes if needed

        :return: (list<str>) list of MIME type names
        '''
        if self._supportedMimeTypes is not None:
            return self._supportedMimeTypes
        # fallback guess based on modelclass
        try:
            modelclass = self.getModelClass()
        except:
            return []
        if modelclass == TaurusDevice:
            return [TAURUS_DEV_MIME_TYPE, TAURUS_MODEL_MIME_TYPE]
        elif modelclass == TaurusAttribute:
            return [TAURUS_ATTR_MIME_TYPE, TAURUS_MODEL_MIME_TYPE]
        else:
            return [TAURUS_MODEL_MIME_TYPE]

    def setSupportedMimeTypes(self, mimetypes):
        '''
        sets the mimeTypes that this widget support

        :param mimetypes: (list<str>) list (ordered by priority) of MIME type names
        '''
        self._supportedMimeTypes = mimetypes

    def dragEnterEvent(self, event):
        '''reimplemented to support drag&drop of models. See :class:`QWidget`'''
        if self.isModifiableByUser():
            supported = self.getSupportedMimeTypes()
            for f in event.mimeData().formats():
                if f in supported:
                    event.acceptProposedAction()
                    return

    def getDropEventCallback(self):
        '''returns the method to be called when a dropping event occurs.
        The default implementation returns `self.setModel`. Reimplement
        it subclasses to call different methods.

        :return: (callable)
        '''
        return self.setModel

    def dropEvent(self, event):
        '''reimplemented to support drag&drop of models. See :class:`QWidget`'''
        mtype = self.handleMimeData(
            event.mimeData(), self.getDropEventCallback())
        if mtype is None:
            self.info('Invalid model')
        else:
            event.acceptProposedAction()

    def handleMimeData(self, mimeData, method):
        '''Selects the most appropriate data from the given mimeData object
        (in the order returned by :meth:`getSupportedMimeTypes`) and passes
        it to the given method.

        :param mimeData: (QMimeData) the MIME data object from which the model
                         is to be extracted
        :param method: (callable<str>) a method that accepts a string as argument.
                       This method will be called with the data from the mimeData object

        :return: (str or None) returns the MimeType used if the model was
                 successfully set, or None if the model could not be set
        '''
        supported = self.getSupportedMimeTypes()
        formats = mimeData.formats()
        for mtype in supported:
            if mtype in formats:
                d = str(mimeData.data(mtype))
                if d is None:
                    return None
                try:
                    method(d)
                    return mtype
                except:
                    self.debug('Invalid data (%s) for MIMETYPE=%s' %
                               (repr(d), repr(mtype)))
                    self.traceback(taurus.Debug)
                    return None

    def getModelMimeData(self):
        '''Returns a MimeData object containing the model data. The default implementation
        fills the `TAURUS_MODEL_MIME_TYPE`. If the widget's Model class is
        Attribute or Device, it also fills `TAURUS_ATTR_MIME_TYPE` or
        `TAURUS_DEV_MIME_TYPE`, respectively

        :return: (QMimeData)
        '''
        mimeData = Qt.QMimeData()
        modelname = self.getModelName()
        mimeData.setData(TAURUS_MODEL_MIME_TYPE, modelname)
        try:
            modelclass = self.getModelClass()
        except:
            modelclass = None
        if modelclass and issubclass(modelclass, TaurusDevice):
            mimeData.setData(TAURUS_DEV_MIME_TYPE, modelname)
        elif modelclass and issubclass(modelclass, TaurusAttribute):
            mimeData.setData(TAURUS_ATTR_MIME_TYPE, modelname)
        return mimeData

    def mousePressEvent(self, event):
        '''reimplemented to record the start position for drag events.
        See :class:`~PyQt4.QtGui.QWidget`'''
        if self._dragEnabled and event.button() == Qt.Qt.LeftButton:
            # I need to copy it explicetely to avoid a bug with PyQt4.4
            self.dragStartPosition = Qt.QPoint(event.pos())
        self.getQtClass().mousePressEvent(self, event)

    def mouseMoveEvent(self, event):
        '''reimplemented to provide drag events.
        See :class:`~PyQt4.QtGui.QWidget`'''
        if not self._dragEnabled or not event.buttons() & Qt.Qt.LeftButton:
            return self.getQtClass().mouseMoveEvent(self, event)
        if (event.pos() - self.dragStartPosition).manhattanLength() < Qt.QApplication.startDragDistance():
            return self.getQtClass().mouseMoveEvent(self, event)
        ret = self.getQtClass().mouseMoveEvent(self, event)  # call the superclass
        event.accept()  # we make sure we accept after having called the superclass so that it is not propagated (many default implementations of mouseMoveEvent call event.ignore())
        drag = Qt.QDrag(self)
        drag.setMimeData(self.getModelMimeData())
        drag.exec_(Qt.Qt.CopyAction, Qt.Qt.CopyAction)
        return ret

    def isDragEnabled(self):
        '''whether the user can drag data from this widget

        :return: (bool) True if the user can drag data'''
        return self._dragEnabled

    def setDragEnabled(self, enabled):
        '''
        sets whether the user is allowed to drag data from this widget

        :param modifiable: (bool)
        '''
        self._dragEnabled = enabled

    def resetDragEnabled(self):
        '''Equivalent to setDragEnabled(self.__class__._dragEnabled)'''
        self.setModifiableByUser(self.__class__._dragEnabled)

    #-~-~-~-~-~-~-~-~-~-~-~-~-~-~-~-~-~-~-~-~-~-~-~-~-~-~-~-~-~-~-~-~-~-~-~-~-~-
    # Pending operations related methods: default implementation
    #-~-~-~-~-~-~-~-~-~-~-~-~-~-~-~-~-~-~-~-~-~-~-~-~-~-~-~-~-~-~-~-~-~-~-~-~-~-

    def updatePendingOpsStyle(self):
        """This method should be reimplemented by derived classes that want to
        change their appearance depending whether there are pending operations or not"""
        pass

    def emitValueChanged(self, *args):
        """Connect the specific XXXXChanged signals from derived classes to this
        method in order to have a unified signal which can be used by Taurus Widgets"""
        self.valueChangedSignal.emit()
        self.updatePendingOpsStyle()  # by default, update its own style

    def safeApplyOperations(self, ops=None):
        """Applies the given operations (or the pending operations if None passed)

        :param ops: (sequence<taurus.core.taurusoperation.TaurusOperation> or None) list of operations to apply.
                    If None is given (default) the component fetches the pending operations

        :return: (bool) False if the apply was aborted by the user or if the
                 widget is in design mode. True otherwise.
        """

        if ops is None:
            ops = self.getPendingOperations()

        # Check if we need to take care of dangerous operations
        if self.getForceDangerousOperations():
            dangerMsgs = []
        else:
            dangerMsgs = [op.getDangerMessage()
                          for op in ops if len(op.getDangerMessage()) > 0]
        # warn the user if need be
        if len(dangerMsgs) == 1:
            result = Qt.QMessageBox.warning(self, "Potentially dangerous action",
                                            "%s\nProceed?" % dangerMsgs[0],
                                            Qt.QMessageBox.Ok | Qt.QMessageBox.Cancel,
                                            Qt.QMessageBox.Ok)
            if result != Qt.QMessageBox.Ok:
                return False

        elif len(dangerMsgs) > 1:
            warningDlg = Qt.QMessageBox(Qt.QMessageBox.Warning, " %d potentially dangerous actions" % len(dangerMsgs),
                                        "You are about to apply %d actions that may be potentially dangerous. Proceed?" % len(
                                            dangerMsgs),
                                        Qt.QMessageBox.Ok | Qt.QMessageBox.Cancel,
                                        self)
            details = "\n".join(dangerMsgs)
            warningDlg.setDetailedText(details)
            result = warningDlg.exec_()
            if result != Qt.QMessageBox.Ok:
                return False

        if self._designMode:
            self.info('Refusing to apply operation while in design mode')
            return False

        self.applyPendingOperations(ops)
        return True

    def setAutoTooltip(self, yesno):
        """Determines if the widget should automatically generate a tooltip
        based on the current widget model.

        :param yesno: (bool) True to automatically generate tooltip or False otherwise
        """
        self._autoTooltip = yesno

    def getAutoTooltip(self):
        """Returns if the widget is automatically generating a tooltip based
        on the current widget model.

        :return: (bool)  True if automatically generating tooltip or False otherwise
        """
        return self._autoTooltip

    @classmethod
    def getQtDesignerPluginInfo(cls):
        """Returns pertinent information in order to be able to build a valid
        QtDesigner widget plugin.

        The dictionary returned by this method should contain *at least* the
        following keys and values:
        - 'module' : a string representing the full python module name (ex.: 'taurus.qt.qtgui.base')
        - 'icon' : a string representing valid resource icon (ex.: 'designer:combobox.png')
        - 'container' : a bool telling if this widget is a container widget or not.

        This default implementation returns the following dictionary::

            { 'group'     : 'Taurus [Unclassified]',
              'icon'      : 'logos:taurus.png',
              'container' : False }

        :return: (dict) a map with pertinent designer information"""
        return {
            'group': 'Taurus [Unclassified]',
            'icon': 'logos:taurus.png',
            'container': False}


class TaurusBaseWritableWidget(TaurusBaseWidget):
    """The base class for all taurus input widgets

    it emits the applied signal when the value has been applied.
    """

    applied = baseSignal('applied')

    def __init__(self, name, taurus_parent=None, designMode=False):
        self.call__init__(TaurusBaseWidget, name,
                          parent=taurus_parent, designMode=designMode)

        self._lastValue = None

        # Overwrite not to show quality by default
        self._showQuality = False

        # Don't do auto-apply by default
        self._autoApply = False

        # Don't force a writing to attribute when there are not pending
        # operations
        self._forcedApply = False

        self.valueChangedSignal.connect(self.updatePendingOperations)

    #-~-~-~-~-~-~-~-~-~-~-~-~-~-~-~-~-~-~-~-~-~-~-~-~-~-~-~-~-~-~-~-~-~-~-~-~-~-
    # TaurusBaseWidget overwriting
    #-~-~-~-~-~-~-~-~-~-~-~-~-~-~-~-~-~-~-~-~-~-~-~-~-~-~-~-~-~-~-~-~-~-~-~-~-~-

    def getModelClass(self):
        '''reimplemented from :class:`TaurusBaseWidget`'''
        return TaurusAttribute

    def isReadOnly(self):
        '''reimplemented from :class:`TaurusBaseWidget`'''
        return False

    #-~-~-~-~-~-~-~-~-~-~-~-~-~-~-~-~-~-~-~-~-~-~-~-~-~-~-~-~-~-~-~-~-~-~-~-~-~-
    # QT properties
    #-~-~-~-~-~-~-~-~-~-~-~-~-~-~-~-~-~-~-~-~-~-~-~-~-~-~-~-~-~-~-~-~-~-~-~-~-~-

    def setAutoApply(self, auto):
        '''
        Sets autoApply mode. In autoApply mode, the widget writes the value
        automatically whenever it is changed by the user (e.g., when
        :meth:`notifyValueChanged` is called). If False, a value changed just
        flags a "pending operation" which needs to be applied manually by
        the user before the value gets written.

        :param auto: (bool) True for setting autoApply mode. False for disabling
        '''
        self._autoApply = auto

    def getAutoApply(self):
        '''whether autoApply mode is enabled or not.

        :return: (bool)
        '''
        return self._autoApply

    def resetAutoApply(self):
        '''resets the autoApply mode (i.e.: sets it to False)'''
        self.setAutoApply(False)

    def setForcedApply(self, forced):
        '''Sets the forcedApply mode. In forcedApply mode, values are written even
        if there are not pending operations (e.g. even if the displayed value is
        the same as the currently applied one).

        .. seealso: :meth:`forceApply` and :meth:`writeValue`

        :param forced: (bool) True for setting forcedApply mode. False for disabling
        '''
        self._forcedApply = forced

    def getForcedApply(self):
        '''whether forcedApply mode is enabled or not.

        :return: (bool)
        '''
        return self._forcedApply

    def resetForcedApply(self):
        '''resets the forcedApply mode (i.e.: sets it to False)'''
        self.setForcedApply(False)

    @deprecation_decorator(rel='4.0', alt='notifyValueChanged')
    def valueChanged(self, *args):
        return self.notifyValueChanged(*args)

    def notifyValueChanged(self, *args):
        '''Subclasses should connect some particular signal to this method for
        indicating that something has changed.
        e.g., a QLineEdit should connect its "textChanged" signal...
        '''
        self.emitValueChanged()
        if self._autoApply:
            self.writeValue()

    def writeValue(self, forceApply=False):
        '''Writes the value to the attribute, either by applying pending
        operations or (if the ForcedApply flag is True), it writes directly when
        no operations are pending

        It emits the applied signal if apply is not aborted.

        :param forceApply: (bool) If True, it behaves as in forceApply mode
                           (even if the forceApply mode is disabled by
                           :meth:`setForceApply`)
        '''
        if self.hasPendingOperations():
            applied = self.safeApplyOperations()
            if applied:
                self.applied.emit()
            return

        # maybe we want to force an apply even if there are no pending ops...
        kmods = Qt.QCoreApplication.instance().keyboardModifiers()
        controlpressed = bool(kmods & Qt.Qt.ControlModifier)
        if self.getForcedApply() or forceApply or controlpressed:
            self.forceApply()

    def forceApply(self):
        '''It (re)applies the value regardless of pending operations.
        WARNING: USE WITH CARE. In most cases what you need is to make sure
        that pending operations are properly created, not calling this method

        It emits the applied signal if apply is not aborted.

        .. seealso: :meth:`setForceApply` and :meth:`writeValue`

        '''
        try:
            v = self.getValue()
            op = WriteAttrOperation(self.getModelObj(), v,
                                    self.getOperationCallbacks())
            op.setDangerMessage(self.getDangerMessage())
            applied = self.safeApplyOperations([op])
            if applied:
                self.applied.emit()
            self.info('Force-Applied value = %s' % str(v))
        except:
            self.error('Unexpected exception in forceApply')
            self.traceback()

    def handleEvent(self, src, evt_type, evt_value):
        '''reimplemented from :class:`TaurusBaseWidget`'''
        if evt_type in (TaurusEventType.Change, TaurusEventType.Periodic):
            self.emitValueChanged()

    def postAttach(self):
        '''reimplemented from :class:`TaurusBaseWidget`'''
        TaurusBaseWidget.postAttach(self)
        if self.isAttached():
            try:
                v = self.getModelValueObj().wvalue
            except:
                v = None
            self.setValue(v)

    #-~-~-~-~-~-~-~-~-~-~-~-~-~-~-~-~-~-~-~-~-~-~-~-~-~-~-~-~-~-~-~-~-~-~-~-~-~-
    # Pending operations related methods
    #-~-~-~-~-~-~-~-~-~-~-~-~-~-~-~-~-~-~-~-~-~-~-~-~-~-~-~-~-~-~-~-~-~-~-~-~-~-

    def resetPendingOperations(self):
        '''reimplemented from :class:`TaurusBaseWidget`'''
        if self.isAttached():
            try:
                v = self.getModelValueObj().wvalue
            except:
                v = None
            self.setValue(v)
        TaurusBaseWidget.resetPendingOperations(self)
        self.updateStyle()

    def updatePendingOperations(self):
        '''reimplemented from :class:`TaurusBaseWidget`'''
        model = self.getModelObj()
        try:
            model_value = model.getValueObj().wvalue
            wigdet_value = self.getValue()
            if model.areStrValuesEqual(model_value, wigdet_value):
                self._operations = []
            else:
                operation = WriteAttrOperation(model, wigdet_value,
                                               self.getOperationCallbacks())
                operation.setDangerMessage(self.getDangerMessage())
                self._operations = [operation]
        except:
            self._operations = []
        self.updateStyle()

    def getOperationCallbacks(self):
        '''returns the operation callbacks (i.e., a sequence of methods that will be called after an operation is executed
           (this default implementation it returns an empty list).

        :return: (sequence<callable>)
        '''
        return []

    def getDisplayValue(self, cache=True, fragmentName=None):
        """Reimplemented from class:`TaurusBaseWidget`"""
        # ~~~~~~~~~~~~~~~~~~~~~~~~~~~~~~~~~~~~~~~~~~~~~~~~~~~~~~~~~~~~~~~~~~~~~~~~~~~~
        # The widgets inheriting from this class interact with
        # writable models and therefore the fragmentName should fall back to 'wvalue' 
        # instead of 'rvalue'. 
        # But changing it now is delicate due to risk of introducing API
        # incompatibilities for widgets already assuming the current default.
        # So instead of reimplementing it here, the fix was constrained to 
        # TaurusValueLineEdit.getDisplayValue()
        # TODO: Consider reimplementing this to use wvalue by default
        return TaurusBaseWidget.getDisplayValue(self, cache=cache,
                                                fragmentName=fragmentName)
        # ~~~~~~~~~~~~~~~~~~~~~~~~~~~~~~~~~~~~~~~~~~~~~~~~~~~~~~~~~~~~~~~~~~~~~~~~~~~~

    def getValue(self):
        '''
        This method must be implemented in derived classes to return
        the value to be written. Note that this may differ
        from the displayed value (e.g. for a numeric value being
        edited by a QLineEdit-based widget, the displayed value will
        be a string while getValue will return a number)
        '''
        raise NotImplementedError(
            "Not allowed to call TaurusBaseWritableWidget.getValue()")

    def setValue(self, v):
        '''
        This method must be implemented in derived classes to provide
        a (widget-specific) way of updating the displayed value based
        on a given attribute value

        :param v: The attribute value
        '''
        raise NotImplementedError(
            "Not allowed to call TaurusBaseWritableWidget.setValue()")

    def updateStyle(self):
        '''reimplemented from :class:`TaurusBaseWidget`'''
        if self._autoTooltip:
            toolTip = self.getFormatedToolTip()
            if self.hasPendingOperations():
                v_str = str(self.getValue())
                model_v_str = getattr(
                    self.getModelValueObj(), 'wvalue', '-----')
                toolTip += '<hr/>Displayed value (%s) differs from applied value (%s)' % (
                    v_str, model_v_str)
            self.setToolTip(toolTip)

<<<<<<< HEAD
    def _updateValidator(self, evt_value):  # TODO: Remove this method
        # re-set the validator ranges if applicable
        if evt_value is None:
            return
        v = self.validator()
        if isinstance(v, Qt.QIntValidator):
            bottom = evt_value.min_value
            top = evt_value.max_value
            bottom = int(
                bottom) if bottom != TaurusConfiguration.no_min_value else -sys.maxsize
            top = int(
                top) if top != TaurusConfiguration.no_max_value else sys.maxsize
            v.setRange(bottom, top)
            self.debug("Validator range set to %i-%i" % (bottom, top))
        elif isinstance(v, Qt.QDoubleValidator):
            bottom = evt_value.min_value
            top = evt_value.max_value
            bottom = float(
                bottom) if bottom != TaurusConfiguration.no_min_value else -float("inf")
            top = float(
                top) if top != TaurusConfiguration.no_max_value else float("inf")
            v.setBottom(bottom)
            v.setTop(top)
            self.debug("Validator range set to %f-%f" % (bottom, top))

=======
>>>>>>> 10fceb97
    @classmethod
    def getQtDesignerPluginInfo(cls):
        '''reimplemented from :class:`TaurusBaseWidget`'''
        ret = TaurusBaseWidget.getQtDesignerPluginInfo()
        ret['group'] = 'Taurus Input'
        return ret
<|MERGE_RESOLUTION|>--- conflicted
+++ resolved
@@ -27,8 +27,6 @@
 """This module provides the set of base classes from which the Qt taurus widgets
 should inherit to be considered valid taurus widgets."""
 
-from builtins import str
-from past.builtins import basestring
 __all__ = ["TaurusBaseComponent", "TaurusBaseWidget",
            "TaurusBaseWritableWidget", "defaultFormatter"]
 
@@ -38,7 +36,6 @@
 import threading
 from types import MethodType
 
-from future.utils import string_types
 from taurus.external.qt import Qt
 from enum import Enum
 
@@ -705,7 +702,7 @@
         - dtype: the data type of the value to be formatted
         - basecomponent: the affected widget
   
-        The following are some examples for customizing the formatting:
+        The following are some examples for customizing the formatting::
 
         - Change the format for widget instance `foo`::
 
@@ -742,7 +739,7 @@
         if self._format is None:
             try:
                 self._updateFormat(type(v))
-            except Exception as e:
+            except Exception, e:
                 self.warning(('Cannot update format. Reverting to default.' +
                               ' Reason: %r'), e)
                 self.setFormat(defaultFormatter)
@@ -765,7 +762,7 @@
         :param kwargs: keyword arguments that will be passed to
                        :attribute:`FORMAT` if it is a callable
         """
-        if not isinstance(self.FORMAT, string_types):
+        if not isinstance(self.FORMAT, basestring):
             # unbound method to callable
             if isinstance(self.FORMAT, MethodType):
                 self.FORMAT = self.FORMAT.__func__
@@ -784,7 +781,7 @@
                        "full.module.callable" format)
         """
         # Check if the format is a callable string representation
-        if isinstance(format, string_types):
+        if isinstance(format, basestring):
             try:
                 moduleName, formatterName = format.rsplit('.', 1)
                 __import__(moduleName)
@@ -801,7 +798,7 @@
         :return: (str) a string of the current format. It could be a python
                  format string or a callable string representation.
         """
-        if isinstance(self.FORMAT, string_types):
+        if isinstance(self.FORMAT, basestring):
             formatter = self.FORMAT
         else:
             formatter = '{0}.{1}'.format(self.FORMAT.__module__,
@@ -2150,34 +2147,6 @@
                     v_str, model_v_str)
             self.setToolTip(toolTip)
 
-<<<<<<< HEAD
-    def _updateValidator(self, evt_value):  # TODO: Remove this method
-        # re-set the validator ranges if applicable
-        if evt_value is None:
-            return
-        v = self.validator()
-        if isinstance(v, Qt.QIntValidator):
-            bottom = evt_value.min_value
-            top = evt_value.max_value
-            bottom = int(
-                bottom) if bottom != TaurusConfiguration.no_min_value else -sys.maxsize
-            top = int(
-                top) if top != TaurusConfiguration.no_max_value else sys.maxsize
-            v.setRange(bottom, top)
-            self.debug("Validator range set to %i-%i" % (bottom, top))
-        elif isinstance(v, Qt.QDoubleValidator):
-            bottom = evt_value.min_value
-            top = evt_value.max_value
-            bottom = float(
-                bottom) if bottom != TaurusConfiguration.no_min_value else -float("inf")
-            top = float(
-                top) if top != TaurusConfiguration.no_max_value else float("inf")
-            v.setBottom(bottom)
-            v.setTop(top)
-            self.debug("Validator range set to %f-%f" % (bottom, top))
-
-=======
->>>>>>> 10fceb97
     @classmethod
     def getQtDesignerPluginInfo(cls):
         '''reimplemented from :class:`TaurusBaseWidget`'''
