#!/usr/bin/env python

#############################################################################
##
# This file is part of Taurus
##
# http://taurus-scada.org
##
# Copyright 2011 CELLS / ALBA Synchrotron, Bellaterra, Spain
##
# Taurus is free software: you can redistribute it and/or modify
# it under the terms of the GNU Lesser General Public License as published by
# the Free Software Foundation, either version 3 of the License, or
# (at your option) any later version.
##
# Taurus is distributed in the hope that it will be useful,
# but WITHOUT ANY WARRANTY; without even the implied warranty of
# MERCHANTABILITY or FITNESS FOR A PARTICULAR PURPOSE.  See the
# GNU Lesser General Public License for more details.
##
# You should have received a copy of the GNU Lesser General Public License
# along with Taurus.  If not, see <http://www.gnu.org/licenses/>.
##
#############################################################################

"""This module contains all taurus tango authority"""
from __future__ import print_function

__all__ = ["TangoInfo", "TangoAttrInfo", "TangoDevInfo", "TangoServInfo",
           "TangoDevClassInfo", "TangoDatabaseCache", "TangoDatabase",
           "TangoAuthority"]

__docformat__ = "restructuredtext"

import os
import socket
import operator
import weakref

from PyTango import (Database, DeviceProxy, DevFailed, ApiUtil)
from taurus import Device
from taurus.core.taurusbasetypes import TaurusDevState, TaurusEventType
from taurus.core.taurusauthority import TaurusAuthority
from taurus.core.util.containers import CaselessDict
from taurus.core.util.log import taurus4_deprecation


InvalidAlias = "nada"


class TangoInfo(object):

    def __init__(self, container, name=None, full_name=None):
        self._container = weakref.ref(container)
        self._name = name
        self._full_name = full_name

    def container(self):
        return self._container()

    def name(self):
        return self._name

    def fullName(self):
        return self._full_name

    def __str__(self):
        return "%s(%s)" % (self.__class__.__name__, self.name())
    __repr__ = __str__


class TangoAttrInfo(TangoInfo):

    def __init__(self, container, name=None, full_name=None, device=None,
                 info=None):
        super(TangoAttrInfo, self).__init__(container, name=name,
                                            full_name=full_name)
        self._info = info
        self._device = weakref.ref(device)

    def device(self):
        return self._device()

    def info(self):
        return self._info

    def __getattr__(self, name):
        return getattr(self._info, name)


class TangoDevClassInfo(TangoInfo):

    def __init__(self, container, name=None, full_name=None):
        super(TangoDevClassInfo, self).__init__(container, name=name,
                                                full_name=full_name)

        self._devices = CaselessDict()

    def devices(self):
        return self._devices

    def addDevice(self, dev):
        self._devices[dev.name()] = dev

    def getDeviceNames(self):
        if not hasattr(self, "_device_name_list"):
            self._device_name_list = sorted(map(TangoDevInfo.name,
                                                self._devices.values()))
        return self._device_name_list


class TangoDevInfo(TangoInfo):

    def __init__(self, container, name=None, full_name=None, alias=None,
                 server=None, klass=None, exported=False, host=None):
        super(TangoDevInfo, self).__init__(container, name=name,
                                           full_name=full_name)
        self._alias = alias
        self._server = weakref.ref(server)
        self._klass = weakref.ref(klass)
        self._exported = bool(int(exported))
        self._alive = None
        self._state = None
        self._host = host
        self._domain, self._family, self._member = map(str.upper,
                                                       name.split("/", 2))
        self._attributes = None
        self._alivePending = False

    def domain(self):
        return self._domain

    def family(self):
        return self._family

    def member(self):
        return self._member

    def alias(self):
        return self._alias

    def server(self):
        return self._server()

    def klass(self):
        return self._klass()

    def exported(self):
        return self._exported

    def alive(self):
        if self._alive is None:
            if self._alivePending:
                return False
            self._alivePending = True
            try:
                dev = self.getDeviceProxy()
                _ = dev.state()
                self._alive = True
            except:
                self._alive = False
            self._alivePending = False
        return self._alive

    def state(self):
        """Overwrite state so it doesn't call 'alive()' since it can take
        a long time for devices that are declared as exported but are in fact
        not running (crashed, network error, power cut, etc)"""
        if not self._state is None:
            return self._state
        exported = self.exported()
        if exported:
            self._state = TaurusDevState.Ready
        else:
            self._state = TaurusDevState.NotReady
        return self._state

    def host(self):
        return self._host

    def attributes(self):
        if self._attributes is None or len(self._attributes) == 0:
            self.refreshAttributes()
        return self._attributes

    def getAttribute(self, attrname):
        attrname = attrname.lower()
        for a in self.attributes():
            if a.name() == attrname:
                return a
        return None

    def setAttributes(self, attributes):
        self._attributes = attributes

    @taurus4_deprecation(alt="getDeviceProxy()")
    def getHWObj(self):
        return self.getDeviceProxy()

    def getDeviceProxy(self):
        db = self.container().db
        name = self.name()
        full_name = db.getFullName() + "/" + name
        dev = None
        try:
            dev = db.factory().getDevice(full_name).getDeviceProxy()
        except:
            pass
        return dev

    def refreshAttributes(self):
        attrs = []
        try:
            dev = self.getDeviceProxy()
            if dev is None:
                raise DevFailed()  # @todo: check if this is the right exception to throw
            attr_info_list = dev.attribute_list_query_ex()
            for attr_info in attr_info_list:
                full_name = "%s/%s" % (self.fullName(), attr_info.name)
                attr_obj = TangoAttrInfo(self.container(),
                                         name=attr_info.name.lower(), full_name=full_name.lower(),
                                         device=self, info=attr_info)
                attrs.append(attr_obj)
            attrs = sorted(attrs, key=lambda attr: attr.name())
        except DevFailed as df:
            self._state = TaurusDevState.NotReady
        self.setAttributes(attrs)


class TangoServInfo(TangoInfo):

    def __init__(self, container, name=None, full_name=None):
        super(TangoServInfo, self).__init__(container, name=name,
                                            full_name=full_name)
        self._devices = {}
        self._exported = False
        self._alive = None
        self._host = ""
        self._server_name, self._server_instance = name.split("/", 1)
        self._alivePending = False

    def devices(self):
        return self._devices

    def getDeviceNames(self):
        if not hasattr(self, "_device_name_list"):
            self._device_name_list = sorted(map(TangoDevInfo.name,
                                                self._devices.values()))
        return self._device_name_list

    def getClassNames(self):
        if not hasattr(self, "_klass_name_list"):
            klasses = set(map(TangoDevInfo.klass, self._devices.values()))
            self._klass_name_list = sorted(map(TangoDevClassInfo.name,
                                               klasses))
        return self._klass_name_list

    def exported(self):
        return self._exported

    def state(self):
        exported = self.exported()
        if exported:
            return TaurusDevState.Ready
        return TaurusDevState.NotReady

    def host(self):
        return self._host

    def serverName(self):
        return self._server_name

    def serverInstance(self):
        return self._server_instance

    def addDevice(self, dev):
        self._exported |= dev.exported()
        self._host = dev.host()
        self._devices[dev.name()] = dev

    def alive(self):
        if self._alive is None:
            if self._alivePending:
                return False
            try:
                self._alivePending = True
                alive = True
                for d in self.devices().values():
                    alive = d.alive()
                    if not alive:
                        break
                self._alive = alive
            except Exception as e:
                print("except", e)
                self._alive = False
            self._alivePending = False
        return self._alive


class TangoDatabaseCache(object):

    def __init__(self, db):
        self._db = weakref.ref(db)
        self._device_tree = None
        self._server_tree = None
        self._servers = None
        self._server_name_list = None
        self._devices = None
        self._device_name_list = None
        self._klasses = None
        self._klass_name_list = None
        self._aliases = None
        self._alias_name_list = None
        self.refresh()

    @property
    def db(self):
        return self._db()

    def refresh(self):
        db = self.db
        db_dev_name = '/'.join((db.getFullName(), db.dev_name()))
        if hasattr(Device(db_dev_name), 'DbMySqlSelect'):
            # optimization in case the db exposes a MySQL select API
            query = ("SELECT name, alias, exported, host, server, class " +
                     "FROM device")
            r = db.command_inout("DbMySqlSelect", query)
            row_nb, column_nb = r[0][-2:]
            data = r[1]
            assert row_nb == len(data) / column_nb
        else:
            # fallback using tango commands (slow but works with sqlite DB)
            # see http://sf.net/p/tauruslib/tickets/148/
            data = []
            all_alias = {}
            all_devs = db.get_device_name('*', '*')
            all_exported = db.get_device_exported('*')
            for k in db.get_device_alias_list('*'):  # Time intensive!!
                all_alias[db.get_device_alias(k)] = k
            for d in all_devs:  # Very time intensive!!
                _info = db.command_inout("DbGetDeviceInfo", d)[1]
                name, ior, level, server, host, started, stopped = _info[:7]
                klass = db.get_class_for_device(d)
                alias = all_alias.get(d, '')
                exported = str(int(d in all_exported))
                data.extend((name, alias, exported, host, server, klass))
            column_nb = 6  # len ((name, alias, exported, host, server, klass))

        CD = CaselessDict
        dev_dict, serv_dict, klass_dict, alias_dict = CD(), {}, {}, CD()

        for i in xrange(0, len(data), column_nb):
            name, alias, exported, host, server, klass = data[i:i + column_nb]
            if name.count("/") != 2:
                continue  # invalid/corrupted entry: just ignore it
            if server.count("/") != 1:
                continue  # invalid/corrupted entry: just ignore it
            if not len(alias):
                alias = None

            serv_dict[server] = si = serv_dict.get(server,
                                                   TangoServInfo(self, name=server,
                                                                 full_name=server))

            klass_dict[klass] = dc = klass_dict.get(klass,
                                                    TangoDevClassInfo(self,
                                                                      name=klass,
                                                                      full_name=klass))

            full_name = "%s/%s" % (db.getFullName(), name)
            dev_dict[name] = di = TangoDevInfo(self, name=name, full_name=full_name,
                                               alias=alias, server=si, klass=dc,
                                               exported=exported, host=host)

            si.addDevice(di)
            dc.addDevice(di)
            if alias is not None:
                alias_dict[alias] = di

        self._devices = dev_dict
        self._device_tree = TangoDevTree(dev_dict)
        self._server_tree = TangoServerTree(serv_dict)
        self._servers = serv_dict
        self._klasses = klass_dict
        self._aliases = alias_dict

    def refreshAttributes(self, device):
        attrs = []
        try:
            db = self.db
            name = device.name()
            full_name = db.getFullName() + "/" + name
            taurus_dev = db.factory().getDevice(full_name,
                                                create_if_needed=False)
            if taurus_dev is None:
                dev = DeviceProxy(full_name)
            else:
                dev = taurus_dev.getDeviceProxy()
            attr_info_list = dev.attribute_list_query_ex()
            for attr_info in attr_info_list:
                full_attr_name = "%s/%s" % (full_name, attr_info.name)
                attr_obj = TangoAttrInfo(self, name=attr_info.name,
                                         full_name=full_attr_name,
                                         device=device, info=attr_info)
                attrs.append(attr_obj)
            attrs = sorted(attrs, key=lambda attr: attr.name().lower())
        except DevFailed as df:
            pass
        device.setAttributes(attrs)

    def getDevice(self, name):
        """Returns a :class:`TangoDevInfo` object with information
        about the given device name

        :param name: (str) the device name

        :return: (TangoDevInfo) information about the device"""
        return self._devices.get(name)

    def getDeviceNames(self):
        """Returns a list of registered device names

        :return: (sequence<str>) a sequence with all registered device names"""
        if self._device_name_list is None:
            self._device_name_list = sorted(
                map(TangoDevInfo.name, self.devices().values()))
        return self._device_name_list

    def getAliasNames(self):
        if self._alias_name_list is None:
            self._alias_name_list = sorted(
                map(TangoDevInfo.alias, self.aliases().values()))
        return self._alias_name_list

    def getServerNames(self):
        """Returns a list of registered server names

        :return: (sequence<str>) a sequence with all registered server names"""
        if self._server_name_list is None:
            self._server_name_list = sorted(
                map(TangoServInfo.name, self.servers().values()))
        return self._server_name_list

    def getClassNames(self):
        """Returns a list of registered device classes

        :return: (sequence<str>) a sequence with all registered device classes"""
        if self._klass_name_list is None:
            self._klass_name_list = sorted(
                map(TangoDevClassInfo.name, self.klasses().values()))
        return self._klass_name_list

    def deviceTree(self):
        """Returns a tree container with all devices in three levels: domain,
           family and member

           :return: (TangoDevTree) a tree containning all devices"""
        return self._device_tree

    def serverTree(self):
        """Returns a tree container with all servers in two levels: server name
        and server instance

           :return: (TangoServerTree) a tree containning all servers"""
        return self._server_tree

    def servers(self):
        return self._servers

    def devices(self):
        return self._devices

    def klasses(self):
        return self._klasses

    def getDeviceDomainNames(self):
        return self._device_tree.keys()

    def getDeviceFamilyNames(self, domain):
        families = self._device_tree.get(domain)
        if families is None:
            return []
        return families.keys()

    def getDeviceMemberNames(self, domain, family):
        families = self._device_tree.get(domain)
        if families is None:
            return []
        members = families.get(family)
        if members is None:
            return []
        return members.keys()

    def getDomainDevices(self, domain):
        return self.deviceTree().getDomainDevices(domain)

    def getFamilyDevices(self, domain, family):
        return self.deviceTree().getFamilyDevices(domain, family)

    def getServerNameInstances(self, serverName):
        return self.serverTree().getServerNameInstances(serverName)


class TangoDevTree(CaselessDict):

    def __init__(self, other=None):
        super(TangoDevTree, self).__init__()
        self._devices = CaselessDict()
        if other is not None:
            self._update(other)

    def _update(self, other):
        try:
            if operator.isMappingType(other):
                other = other.values()
            for dev in other:
                try:
                    self.addDevice(dev)
                except Exception as e:
                    print(e)
        except Exception as e:
            raise Exception(
                "Must give dict<obj, TangoDevInfo> or sequence<TangoDevInfo>")

    def addDevice(self, dev_info):
        domain, family, member = dev_info.domain(), dev_info.family(), dev_info.member()

        families = self[domain] = self.get(domain, CaselessDict())
        devs = self._devices[domain] = self._devices.get(
            domain, CaselessDict())
        devs[dev_info.name()] = dev_info

        families[family] = members = families.get(family, CaselessDict())

        members[member] = dev_info

    def getDomainDevices(self, domain):
        """Returns all devices under the given domain. Returns empty list if
        the domain doesn't exist or doesn't contain any devices"""
        return self._devices.get(domain, {}).values()

    def getFamilyDevices(self, domain, family):
        """Returns all devices under the given domain/family. Returns empty list if
        the domain/family doesn't exist or doesn't contain any devices"""
        families = self.get(domain)
        if families is None:
            return
        return families.get(family, {}).values()


class TangoServerTree(dict):

    def __init__(self, other=None):
        super(TangoServerTree, self).__init__()
        if other is not None:
            self._update(other)

    def _update(self, other):
        try:
            if operator.isMappingType(other):
                other = other.values()
            for serv in other:
                try:
                    self.addServer(serv)
                except Exception as e:
                    print(e)
        except Exception as e:
            raise Exception(
                "Must give dict<obj, TangoServInfo> or sequence<TangoServInfo>")

    def addServer(self, serv_info):
        serverName, serverInstance = serv_info.serverName(), serv_info.serverInstance()

        serverInstances = self[serverName] = self.get(serverName, {})

        serverInstances[serverInstance] = serv_info

    def getServerNameInstances(self, serverName):
        """Returns all servers under the given serverName. Returns empty list if
        the server name doesn't exist or doesn't contain any instances"""
        return self.get(serverName, {}).values()


def get_home():
    """
    Find user's home directory if possible. Otherwise raise error.

    :return: user's home directory
    :rtype: str

    New in PyTango 7.2.0
    """
    path = ''
    try:
        path = os.path.expanduser("~")
    except:
        pass
    if not os.path.isdir(path):
        for evar in ('HOME', 'USERPROFILE', 'TMP'):
            try:
                path = os.environ[evar]
                if os.path.isdir(path):
                    break
            except:
                pass
    if path:
        return path
    else:
        raise RuntimeError('please define environment variable $HOME')


def get_env_var(env_var_name):
    """
    Returns the value for the given environment name
    A backup method for old Tango/PyTango versions which don't implement
    :meth:`PyTango.ApiUtil.get_env_var`

    Search order:

        * a real environ var
        * HOME/.tangorc
        * /etc/tangorc

    :param env_var_name: the environment variable name
    :type env_var_name: str
    :return: the value for the given environment name
    :rtype: str
    """

    if env_var_name in os.environ:
        return os.environ[env_var_name]

    fname = os.path.join(get_home(), '.tangorc')
    if not os.path.exists(fname):
        if os.name == 'posix':
            fname = "/etc/tangorc"
    if not os.path.exists(fname):
        return None

    for line in file(fname):
        strippedline = line.split('#', 1)[0].strip()

        if not strippedline:
            # empty line
            continue

        tup = strippedline.split('=', 1)
        if len(tup) != 2:
            # illegal line!
            continue

        key, val = map(str.strip, tup)
        if key == env_var_name:
            return val


class TangoAuthority(TaurusAuthority):

    # helper class property that stores a reference to the corresponding
    # factory
    _factory = None
    _scheme = 'tango'
    _description = 'A Tango Authority'

    def __init__(self, host=None, port=None, parent=None):
        pars = ()
        if host is None or port is None:
            try:
                host, port = TangoAuthority.get_default_tango_host().rsplit(':', 1)
<<<<<<< HEAD
            except Exception, e:
=======
                pars = host, port
            except Exception as e:
>>>>>>> 41dbd47a
                from taurus import warning
                warning("Error getting default Tango host")

        # Set host to fqdn
        host = socket.getfqdn(host)

        self.dbObj = Database(host, port)
        self._dbProxy = None
        self._dbCache = None

        complete_name = "tango://%s:%s" % (host, port)
        self.call__init__(TaurusAuthority, complete_name, parent)

        try:
            self.get_class_for_device(self.dev_name())
        except:
            # Ok, old tango database.
            self.get_class_for_device = self.__get_class_for_device

    @staticmethod
    def get_default_tango_host():
        if hasattr(ApiUtil, "get_env_var"):
            f = ApiUtil.get_env_var
        else:
            f = get_env_var
        return f("TANGO_HOST")

    def __get_class_for_device(self, dev_name):
        """Backup method when connecting to tango 5 database device server"""
        # Ok, old tango database.
        serv_name = self.command_inout("DbGetDeviceInfo", dev_name)[1][3]
        devs = self.get_device_class_list(serv_name)
        dev_name_lower = dev_name.lower()
        for i in xrange(len(devs) / 2):
            idx = i * 2
            if devs[idx].lower() == dev_name_lower:
                return devs[idx + 1]
        return None

    def get_device_attribute_list(self, dev_name, wildcard):
        return self.command_inout("DbGetDeviceAttributeList", (dev_name, wildcard))

    # Export the PyTango.Database interface into this object.
    # This way we can call for example get_attribute_property on an object of
    # this class
    def __getattr__(self, name):
        if not self.dbObj is None:
            return getattr(self.dbObj, name)
        return None

    @taurus4_deprecation(alt='getTangoDB')
    def getValueObj(self, cache=True):
        return self.getTangoDB()

    def getTangoDB(self):
        return self.dbObj

    @taurus4_deprecation(alt='getFullName')
    def getDisplayValue(self, cache=True):
        return self.getDisplayDescription(cache)

    def addListener(self, listener):
        ret = TaurusAuthority.addListener(self, listener)
        if not ret:
            return ret
        self.fireEvent(TaurusEventType.Change, self.getFullName(), listener)
        return ret

    #-~-~-~-~-~-~-~-~-~-~-~-~-~-~-~-~-~-~-~-~-~-~-~-~-~-~-~-~-~-~-~-~-~-~-~-~-~-
    # Query capabilities built on top of a cache
    #-~-~-~-~-~-~-~-~-~-~-~-~-~-~-~-~-~-~-~-~-~-~-~-~-~-~-~-~-~-~-~-~-~-~-~-~-~-

    def cache(self):
        if self._dbCache is None:
            self._dbCache = TangoDatabaseCache(self)
        return self._dbCache

    def refreshCache(self):
        self.cache().refresh()

    def getDevice(self, name):
        """
        Reimplemented from :class:`TaurusDevice` to use cache and return
        :class:`taurus.core.tango.TangoDevInfo` objects with information
        about the given device name

        :param name: (str) the device name

        :return: (TangoDevInfo) information about the tango device"""
        return self.cache().getDevice(name)

    def getDeviceNames(self):
        """Returns a list of registered tango device names

        :return: (sequence<str>) a sequence with all registered tango device names"""
        return self.cache().getDeviceNames()

    def getAliasNames(self):
        """Returns a list of registered tango device alias

        :return: (sequence<str>) a sequence with all registered tango device alias"""
        return self.cache().getAliasNames()

    def getServerNames(self):
        """Returns a list of registered tango device servers in format<name>/<instance>

        :return: (sequence<str>) a sequence with all registered tango device servers"""
        return self.cache().getServerNames()

    def getClassNames(self):
        """Returns a list of registered tango device classes

        :return: (sequence<str>) a sequence with all registered tango device classes"""
        return self.cache().getClassNames()

    def getDeviceDomainNames(self):
        return self.cache().getDeviceDomainNames()

    def getDeviceFamilyNames(self, domain):
        return self.cache().getDeviceFamilyNames(domain)

    def getDeviceMemberNames(self, domain, family):
        return self.cache().getDeviceMemberNames(domain, family)

    def getDomainDevices(self, domain):
        return self.cache().getDomainDevices(domain)

    def getFamilyDevices(self, domain, family):
        return self.cache().getFamilyDevices(domain, family)

    def getServerNameInstances(self, serverName):
        return self.cache().getServerNameInstances(serverName)

    def deviceTree(self):
        """Returns a tree container with all devices in three levels : domain,
           family and member

           :return: (TangoDevTree) a tree containning all devices"""
        return self.cache().deviceTree()

    def getElementAlias(self, full_name):
        '''return the alias of an element from its full name'''
        try:
            alias = self.getTangoDB().get_alias(full_name)
            if alias and alias.lower() == InvalidAlias:
                alias = None
        except:
            alias = None
        return alias

    def getElementFullName(self, alias):
        '''return the full name of an element from its alias'''
        try:  # PyTango v>=8.1.0
            return self.getTangoDB().get_device_from_alias(alias)
        except AttributeError:
            try:  # PyTango v<8.1.0
                return self.getTangoDB().get_device_alias(alias)
            except:
                return None
        except:
            return None

    @taurus4_deprecation(alt=".description")
    def getDescription(self, cache=True):
        return self.description


# Declare this alias for backwards compatibility
TangoDatabase = TangoAuthority<|MERGE_RESOLUTION|>--- conflicted
+++ resolved
@@ -667,12 +667,8 @@
         if host is None or port is None:
             try:
                 host, port = TangoAuthority.get_default_tango_host().rsplit(':', 1)
-<<<<<<< HEAD
-            except Exception, e:
-=======
                 pars = host, port
             except Exception as e:
->>>>>>> 41dbd47a
                 from taurus import warning
                 warning("Error getting default Tango host")
 
