#!/usr/bin/env python
# -*- coding: utf-8 -*-

##############################################################################
##
## This file is part of Sardana
##
## http://www.tango-controls.org/static/sardana/latest/doc/html/index.html
##
## Copyright 2011 CELLS / ALBA Synchrotron, Bellaterra, Spain
##
## Sardana is free software: you can redistribute it and/or modify
## it under the terms of the GNU Lesser General Public License as published by
## the Free Software Foundation, either version 3 of the License, or
## (at your option) any later version.
##
## Sardana is distributed in the hope that it will be useful,
## but WITHOUT ANY WARRANTY; without even the implied warranty of
## MERCHANTABILITY or FITNESS FOR A PARTICULAR PURPOSE.  See the
## GNU Lesser General Public License for more details.
##
## You should have received a copy of the GNU Lesser General Public License
## along with Sardana.  If not, see <http://www.gnu.org/licenses/>.
##
##############################################################################

"""This package provides the spock generic utilities"""

__all__ = ['page', 'arg_split', 'get_gui_mode', 'get_pylab_mode',
           'get_color_mode', 'get_app',
           'get_shell', 'get_ipapi', 'get_config', 'get_editor', 'ask_yes_no',
           'spock_input',
           'translate_version_str2int', 'get_ipython_version',
           'get_ipython_version_number', 'get_python_version',
           'get_python_version_number', 'get_ipython_dir',
           'get_ipython_profiles',
           'get_pytango_version', 'get_pytango_version_number',
           'get_server_for_device', 'get_macroserver_for_door',
           'get_device_from_user', 'get_tango_db', 'get_tango_host_from_user',
           'print_dev_from_class', 'from_name_to_tango', 'clean_up',
           'get_taurus_core_version', 'get_taurus_core_version_number',
           'check_requirements', 'get_door', 'get_macro_server',
           'expose_magic', 'unexpose_magic', 'expose_variable',
           'expose_variables', 'unexpose_variable',
           'create_spock_profile', 'check_for_upgrade', 'get_args',
           'start', 'mainloop', 'run',
           'load_ipython_extension', 'unload_ipython_extension', 'load_config',
           'MSG_FAILED', 'MSG_FAILED_WR', 'MSG_R', 'MSG_ERROR',
           'MSG_DONE', 'MSG_OK']

__docformat__ = 'restructuredtext'

import sys
import os
import socket

import IPython
import IPython.core.magic
from IPython.core.page import page
from IPython.core.profiledir import ProfileDirError, ProfileDir
from IPython.core.application import BaseIPythonApplication
from IPython.core.interactiveshell import InteractiveShell
from IPython.utils.io import ask_yes_no as _ask_yes_no
from IPython.utils.io import raw_input_ext as _raw_input_ext
from IPython.utils.path import get_ipython_dir
from IPython.utils.process import arg_split
from IPython.utils.coloransi import TermColors
from IPython.config.application import Application
from IPython.frontend.terminal.ipapp import TerminalIPythonApp, \
    launch_new_instance

<<<<<<< HEAD
import taurus
from taurus.core import Release as TCRelease
from taurus.core.util.codecs import CodecFactory
=======
from taurus.core.taurushelper import Factory, Manager, Warning
from taurus.core.util.codecs import CodecFactory
from taurus.core.taurushelper import setLogLevel

>>>>>>> 553e04a3

# make sure Qt is properly initialized
from taurus.qt import Qt

from sardana.spock import exception
from sardana.spock import colors
from sardana.spock import release

SpockTermColors = colors.TermColors

requirements = {
#     module     minimum  recommended
    "IPython"     : ("0.11.0", "0.12.0"),
    "Python"      : ("2.6.0", "2.6.0"),
    "PyTango"     : ("7.2.0", "7.2.3"),
    "taurus.core" : ("3.0.0", "3.0.0")
}

ENV_NAME = "_E"

#-~-~-~-~-~-~-~-~-~-~-~-~-~-~-~-~-~-~-~-~-~-~-~-~-~-~-~-~-~-~-~-~-~-~-~-~-~-~-~-
# IPython utilities
#-~-~-~-~-~-~-~-~-~-~-~-~-~-~-~-~-~-~-~-~-~-~-~-~-~-~-~-~-~-~-~-~-~-~-~-~-~-~-~-

def get_gui_mode():
    return 'qt'

def get_pylab_mode():
    return get_app().pylab

def get_color_mode():
    return get_config().InteractiveShell.colors

def get_app():
    #return TerminalIPythonApp.instance()
    return Application.instance()

def get_shell():
    """Get the global InteractiveShell instance."""
    return get_app().shell

def get_ipapi():
    """Get the global InteractiveShell instance."""
    return InteractiveShell.instance()

def get_config():
    return get_app().config

def get_editor():
    return get_ipapi().editor

def ask_yes_no(prompt, default=None):
    """Asks a question and returns a boolean (y/n) answer.

    If default is given (one of 'y','n'), it is used if the user input is
    empty. Otherwise the question is repeated until an answer is given.

    An EOF is treated as the default answer.  If there is no default, an
    exception is raised to prevent infinite loops.

    Valid answers are: y/yes/n/no (match is not case sensitive)."""

    if default:
        prompt = '%s [%s]' % (prompt, default)
    return _ask_yes_no(prompt, default)

def spock_input(prompt='', ps2='... '):
    return _raw_input_ext(prompt=prompt, ps2=ps2)

def translate_version_str2int(version_str):
    """Translates a version string in format x[.y[.z[...]]] into a 000000 number"""
    import math
    parts = version_str.split('.')
    i, v, l = 0, 0, len(parts)
    if not l: return v
    while i < 3:
        try:
            v += int(parts[i]) * int(math.pow(10, (2 - i) * 2))
            l -= 1
            i += 1
        except ValueError:
            return v
        if not l: return v
    return v

    try:
        v += 10000 * int(parts[0])
        l -= 1
    except ValueError:
        return v
    if not l: return v

    try:
        v += 100 * int(parts[1])
        l -= 1
    except ValueError:
        return v
    if not l: return v

    try:
        v += int(parts[0])
        l -= 1
    except ValueError:
        return v
    if not l: return v

def get_ipython_version():
    """Returns the current IPython version"""
    v = None
    try:
        try:
            v = IPython.Release.version
        except Exception:
            try:
                v = IPython.release.version
            except Exception, e2:
                print e2
    except Exception, e3:
        print e3
    return v

def get_ipython_version_number():
    """Returns the current IPython version number"""
    ipyver_str = get_ipython_version()
    if ipyver_str is None: return None
    return translate_version_str2int(ipyver_str)

def get_python_version():
    return '.'.join(map(str, sys.version_info[:3]))

def get_python_version_number():
    pyver_str = get_python_version()
    return translate_version_str2int(pyver_str)

def get_ipython_profiles(path=None):
    """list profiles in a given root directory"""
    if path is None:
        path = get_ipython_dir()
    files = os.listdir(path)
    profiles = []
    for f in files:
        full_path = os.path.join(path, f)
        if os.path.isdir(full_path) and f.startswith('profile_'):
            profiles.append(f.split('_', 1)[-1])
    return profiles

#-~-~-~-~-~-~-~-~-~-~-~-~-~-~-~-~-~-~-~-~-~-~-~-~-~-~-~-~-~-~-~-~-~-~-~-~-~-~-~-
# PyTango utilities
#-~-~-~-~-~-~-~-~-~-~-~-~-~-~-~-~-~-~-~-~-~-~-~-~-~-~-~-~-~-~-~-~-~-~-~-~-~-~-~-

def get_pytango_version():
    try:
        import PyTango
        try:
            return PyTango.Release.version
        except:
            return '0.0.0'
    except:
        return None

def get_pytango_version_number():
    tgver_str = get_pytango_version()
    if tgver_str is None: return None
    return translate_version_str2int(tgver_str)

def get_server_for_device(device_name):
    db = get_tango_db()
    device_name = device_name.lower()
    server_list = db.get_server_list()
    for server in server_list:
        for dev in db.get_device_class_list(server)[::2]:
            if dev.lower() == device_name:
                return server
    return None

def get_macroserver_for_door(door_name):
    """Returns the MacroServer device name in the same DeviceServer as the
    given door device"""
    _, door_name, _ = from_name_to_tango(door_name)
    db = get_tango_db()
    door_name = door_name.lower()
    server_list = list(db.get_server_list('MacroServer/*'))
    server_list += list(db.get_server_list('Sardana/*'))
    server_devs = None
    for server in server_list:
        server_devs = db.get_device_class_list(server)
        devs, klasses = server_devs[0::2], server_devs[1::2]
        for dev in devs:
            if dev.lower() == door_name:
                for i, klass in enumerate(klasses):
                    if klass == 'MacroServer':
                        return "%s:%s/%s" % (db.get_db_host(), db.get_db_port(), devs[i])
    else:
        return None

def get_device_from_user(expected_class, dft=None):
    """Gets a device of the given device class from user input"""
    dft = print_dev_from_class(expected_class, dft)
    prompt = "%s name from the list" % expected_class
    if not dft is None:
        prompt += "[%s]" % dft
    prompt += "? "
    from_user = raw_input(prompt).strip() or dft

    name = ''
    try:
        full_name, name, _ = from_name_to_tango(from_user)
    except:
        print "Warning: the given %s does not exist" % expected_class
        return name

    try:
        db = get_tango_db()
        cl_name = db.get_class_for_device(name)
        class_correct = cl_name == expected_class
        if not class_correct:
            print "Warning: the given name is not a %s (it is a %s)" % (expected_class, cl_name)
    except Exception as e:
        print "Warning: unable to confirm if '%s' is valid" % name
        print str(e)
    return full_name

def get_tango_db():
    import PyTango
    tg_host = PyTango.ApiUtil.get_env_var("TANGO_HOST")

    db = None
    if tg_host is None:
        host, port = get_tango_host_from_user()
        tg_host = "%s:%d" % (host, port)
        os.environ["TANGO_HOST"] = tg_host
        db = PyTango.Database()
    else:
        try:
            db = PyTango.Database()
        except:
            # tg host is not valid. Find a valid one
            host, port = get_tango_host_from_user()
            tg_host = "%s:%d" % (host, port)
            os.environ["TANGO_HOST"] = tg_host

            db = PyTango.Database()
    return db

def get_tango_host_from_user():
    import PyTango
    while True:
        prompt = "Please enter a valid tango host (<host>:<port>): "
        from_user = raw_input(prompt).strip()

        try:
            host, port = from_user.split(':')
            try:
                port = int(port)
                try:
                    socket.gethostbyname(host)
                    try:
                        PyTango.Database(host, port)
                        return (host, port)
                    except:
                        exp = "No tango database found at %s:%d" % (host, port)
                except:
                    exp = "Invalid host name %s" % host
            except:
                exp = "Port must be a number > 0"
        except:
            exp = "Invalid tango host. Must be in format <host>:<port>"
        exp = "Invalid tango host. %s " % exp
        print exp

def print_dev_from_class(classname, dft=None):

    db = get_tango_db()
    pytg_ver = get_pytango_version_number()
    if pytg_ver >= 030004:
        server_wildcard = '*'
        try:
            exp_dev_list = db.get_device_exported_for_class(classname)
        except:
            exp_dev_list = []
    else:
        server_wildcard = '%'
        exp_dev_list = []

    res = None
    dev_list = db.get_device_name(server_wildcard, classname)
    tg_host = "%s:%s" % (db.get_db_host(), db.get_db_port())
    print "Available", classname, "devices from", tg_host, ":"
    for dev in dev_list:
        _, name, alias = from_name_to_tango(dev)
        out = alias or name
        if alias: out += ' (a.k.a. %s)' % name
        out = "%-25s" % out
        if dev in exp_dev_list:
            out += " (running)"
        print out
        if dft:
            if dft.lower() == name.lower(): res = name
            elif not alias is None and dft.lower() == alias.lower(): res = alias

    return res

def from_name_to_tango(name):

    db = get_tango_db()

    alias = None

    c = name.count('/')
    # if the db prefix is there, remove it first
    if c == 3 or c == 1:
        name = name[name.index("/") + 1:]

    elems = name.split('/')
    l = len(elems)

    if l == 3:
        try:
            alias = db.get_alias(name)
            if alias.lower() == 'nada':
                alias = None
        except:
            alias = None
    elif l == 1:
        alias = name
        name = db.get_device_alias(alias)
    else:
        raise Exception("Invalid device name '%s'" % name)

    full_name = "%s:%s/%s" % (db.get_db_host(), db.get_db_port(), name)
    return full_name, name, alias

#-~-~-~-~-~-~-~-~-~-~-~-~-~-~-~-~-~-~-~-~-~-~-~-~-~-~-~-~-~-~-~-~-~-~-~-~-~-~-~-
# taurus utilities
#-~-~-~-~-~-~-~-~-~-~-~-~-~-~-~-~-~-~-~-~-~-~-~-~-~-~-~-~-~-~-~-~-~-~-~-~-~-~-~-

def clean_up():
    Manager().cleanUp()

def get_taurus_core_version():
    try:
        import taurus
        return taurus.core.release.version
    except:
        import traceback
        traceback.print_exc()
        return '0.0.0'

def get_taurus_core_version_number():
    tgver_str = get_taurus_core_version()
    if tgver_str is None: return None
    return translate_version_str2int(tgver_str)

#-~-~-~-~-~-~-~-~-~-~-~-~-~-~-~-~-~-~-~-~-~-~-~-~-~-~-~-~-~-~-~-~-~-~-~-~-~-~-~-
# Requirements checking
#-~-~-~-~-~-~-~-~-~-~-~-~-~-~-~-~-~-~-~-~-~-~-~-~-~-~-~-~-~-~-~-~-~-~-~-~-~-~-~-

def check_requirements():
    r = requirements
    minPyTango, recPyTango = map(translate_version_str2int, r["PyTango"])
    minIPython, recIPython = map(translate_version_str2int, r["IPython"])
    minPython, recPython = map(translate_version_str2int, r["Python"])
    minTaurusCore, recTaurusCore = map(translate_version_str2int, r["taurus.core"])

    currPython = get_python_version_number()
    currIPython = get_ipython_version_number()
    currPyTango = get_pytango_version_number()
    currTaurusCore = get_taurus_core_version_number()

    errMsg = ""
    warnMsg = ""

    errPython, errIPython, errPyTango, errTaurusCore = False, False, False, False
    if currPython is None:
        errMsg += "Spock needs Python version >= %s. No python installation found\n" % requirements["Python"][0]
        errPython = True
    elif currPython < minPython:
        errMsg += "Spock needs Python version >= %s. Current version is %s\n" % (requirements["Python"][0], get_python_version())
        errPython = True

    if currIPython is None:
        errMsg += "Spock needs IPython version >= %s. No IPython installation found\n" % requirements["IPython"][0]
        errIPython = True
    elif currIPython < minIPython:
        errMsg += "Spock needs IPython version >= %s. Current version is %s\n" % (requirements["IPython"][0], get_ipython_version())
        errIPython = True

    if currPyTango is None:
        errMsg += "Spock needs PyTango version >= %s. No PyTango installation found\n" % requirements["IPython"][0]
        errPyTango = True
    elif currPyTango < minPyTango:
        errMsg += "Spock needs PyTango version >= %s. " % requirements["PyTango"][0]
        if currPyTango > 0:
            errMsg += "Current version is %s\n" % get_pytango_version()
        else:
            errMsg += "Current version is unknown (most surely too old)\n"
        errPyTango = True

    if currTaurusCore is None:
        errMsg += "Spock needs taurus.core version >= %s. No taurus.core installation found\n" % requirements["taurus.core"][0]
        errTaurusCore = True
    elif currTaurusCore < minTaurusCore:
        errMsg += "Spock needs taurus.core version >= %s. " % requirements["taurus.core"][0]
        if currTaurusCore > 0:
            errMsg += "Current version is %s\n" % get_taurus_core_version()
        else:
            errMsg += "Current version is unknown (most surely too old)\n"
        errTaurusCore = True

    # Warnings
    if not errPython and currPython < recPython:
        warnMsg += "Spock recommends Python version >= %s. Current version " \
                   "is %s\n" % (requirements["Python"][1],
                                get_python_version())

    if not errIPython and currIPython < recIPython:
        warnMsg += "Spock recommends IPython version >= %s. Current version " \
                   "is %s\n" % (requirements["IPython"][1],
                                get_ipython_version())

    if not errPyTango and currPyTango < recPyTango:
        warnMsg += "Spock recommends PyTango version >= %s. Current version " \
                   "is %s\n" % (requirements["PyTango"][1],
                                get_pytango_version())

    if not errTaurusCore and currTaurusCore < recTaurusCore:
        warnMsg += "Spock recommends taurus.core version >= %s. Current " \
                   "version is %s\n" % (requirements["taurus.core"][1],
                                        get_taurus_core_version())

    if errMsg:
        errMsg += warnMsg
        raise exception.SpockMissingRequirement, errMsg

    if warnMsg:
        raise exception.SpockMissingRecommended, warnMsg

    return True

def _get_dev(dev_type):
    spock_config = get_config().Spock
    taurus_dev = None
    taurus_dev_var = "_" + dev_type
    if hasattr(spock_config, taurus_dev_var):
        taurus_dev = getattr(spock_config, taurus_dev_var)
    if taurus_dev is None:
        dev_name = getattr(spock_config, dev_type + '_name')
        factory = Factory()
        taurus_dev = factory.getDevice(dev_name)
        import PyTango
        dev = PyTango.DeviceProxy(dev_name)
        setattr(spock_config, dev_type, dev)
        setattr(spock_config, taurus_dev_var, taurus_dev)
        shell = get_shell()
        dev_type_upper = dev_type.upper()
        shell.user_ns[dev_type_upper] = dev
        shell.user_ns["_" + dev_type_upper] = taurus_dev
    return taurus_dev

def get_door():
    return _get_dev('door')

def get_macro_server():
    return _get_dev('macro_server')

def _macro_completer(self, event):
    """Method called by the IPython autocompleter. It will determine possible
       values for macro arguments.
    """
    ms = get_macro_server()

    macro_name = event.command.lstrip('%')
    # calculate parameter index
    param_idx = len(event.line.split()) - 1
    if not event.line.endswith(' '): param_idx -= 1
    # get macro info
    info = ms.getMacroInfoObj(macro_name)
    # if macro doesn't have parameters return
    if param_idx < 0 or not info.hasParams() : return
    # get the parameter info
    possible_params = info.getPossibleParams(param_idx)
    # return the existing elements for the given parameter type
    if possible_params:
        res = []
        for param in possible_params:
            res.extend(ms.getElementNamesWithInterface(param['type']))
        return res

def expose_magic(name, fn, completer_func=_macro_completer):
    shell = get_shell()
    fn.old_magic = shell.define_magic(name, fn)
    fn.old_completer = completer_func

    if completer_func is None:
        return

    # enable macro param completion
    if completer_func is not None:
        shell.set_hook('complete_command', completer_func, str_key=name)
        shell.set_hook('complete_command', completer_func, str_key='%' + name)

def unexpose_magic(name):
    shell = get_shell()
    mg_name = 'magic_' + name
    if hasattr(shell, mg_name):
        magic_fn = getattr(shell, mg_name)
        delattr(shell, mg_name)
        if hasattr(magic_fn, 'old_magic') and magic_fn.old_magic is not None:
            expose_magic(name, magic_fn.old_magic, magic_fn.old_completer)

def expose_variable(name, value):
    get_shell().user_ns[name] = value

def expose_variables(d):
    get_shell().user_ns.update(d)

def unexpose_variable(name):
    user_ns = get_shell().user_ns
    del user_ns[name]

def create_spock_profile(userdir, dft_profile, profile, door_name=None):
    """Create a profile file from a profile template file """
    if not os.path.isdir(userdir):
        ProfileDir.create_profile_dir(userdir)
    p_dir = ProfileDir.create_profile_dir_by_name(userdir, profile)
    config_file_name = BaseIPythonApplication.config_file_name.default_value
    abs_config_file_name = os.path.join(p_dir.location, config_file_name)
    create_config = True
    if os.path.isfile(abs_config_file_name):
        create_config = ask_yes_no("Spock configuration file already exists. "\
                                   "Do you wish to replace it?", default='y')
    if not create_config:
        return

    src_data = """\
\"\"\"Settings for Spock session\"\"\"

#
# Please do not delete the next lines has they are used to check the version
# number for possible upgrades
# spock_creation_version = {version}
# door_name = {door_name}
#

import PyTango.ipython
import sardana.spock.genutils
from sardana.spock.config import Spock

config = get_config()
config.Spock.macro_server_name = '{macroserver_name}'
config.Spock.door_name = '{door_name}'

load_subconfig('ipython_config.py', profile='default')
sardana.spock.load_config(config)

# Put any additional environment here and/or overwrite default sardana config
config.IPKernelApp.pylab = 'inline'

"""
    #
    # Discover door name
    #
    if door_name is None:
        door_name = get_device_from_user("Door", profile)
    else:
        full_door_name, door_name, _ = from_name_to_tango(door_name)
        door_name = full_door_name

    #
    # Discover macro server name
    #
    ms_name = get_macroserver_for_door(door_name)

    dest_data = src_data.format(version=release.version,
                                macroserver_name=ms_name,
                                door_name=door_name)

    sys.stdout.write('Storing %s in %s... ' % (config_file_name, p_dir.location))
    sys.stdout.flush()


    with file(abs_config_file_name, "w") as f:
        f.write(dest_data)
        f.close()
    sys.stdout.write(MSG_DONE + '\n')

def check_for_upgrade(ipy_profile_file, ipythondir, session, profile):
    # Check if the current profile is up to date with the spock version
    spock_profile_ver_str = '0.0.0'
    door_name = None

    # search for version and door inside the ipy_profile file
    for i, line in enumerate(ipy_profile_file):
        if i > 20 : break;  # give up after 20 lines
        if line.startswith('# spock_creation_version = '):
            spock_profile_ver_str = line[line.index('=') + 1:].strip()
        if line.startswith('# door_name = '):
            door_name = line[line.index('=') + 1:].strip()

    # convert version from string to numbers
    spocklib_ver = translate_version_str2int(release.version)
    spock_profile_ver = translate_version_str2int(spock_profile_ver_str)

    if spocklib_ver == spock_profile_ver:
        return
    if spocklib_ver < spock_profile_ver:
        print '%sYour spock profile (%s) is newer than your spock version ' \
              '(%s)!' % (SpockTermColors.Brown, spock_profile_ver_str, release.version)
        print 'Please upgrade spock or delete the current profile %s' % SpockTermColors.Normal
        sys.exit(1)

    # there was no version track of spock profiles since spock 0.2.0 so change
    # the message
    if spock_profile_ver_str == '0.0.0':
        spock_profile_ver_str = '<= 0.2.0'
    msg = 'Your current spock door extension profile has been created with spock %s.\n' \
          'Your current spock door extension version is %s, therefore a profile upgrade is needed.\n' \
          % (spock_profile_ver_str, release.version)
    print msg
    prompt = 'Do you wish to upgrade now (warn: this will shutdown the current spock session) ([y]/n)? '
    r = raw_input(prompt) or 'y'
    if r.lower() == 'y':
        create_spock_profile(ipythondir, session, profile, door_name)
        sys.exit(0)

def get_args(argv):

    script_name = argv[0]
    _, session = os.path.split(script_name)
    script_name = os.path.realpath(script_name)

    macro_server = None
    door = None

    # Define the profile file
    profile = "spockdoor"
    try:
        for _, arg in enumerate(argv[:1]):
            if arg.startswith('--profile='):
                profile = arg[10:]
                break
        else:
            argv.append("--profile=" + profile)
    except:
        pass

    ipython_dir = get_ipython_dir()
    try:
        ProfileDir.find_profile_dir_by_name(ipython_dir, profile)
    except ProfileDirError:
        r = ''
        while not r in ('y', 'n'):
            prompt = 'Profile \'%s\' does not exist. Do you want to create '\
                     'one now ([y]/n)? ' % profile
            r = raw_input(prompt) or 'y'
        if r.lower() == 'y':
            create_spock_profile(ipython_dir, session, profile)
        else:
            sys.stdout.write('No spock door extension profile was created. Starting normal spock...\n')
            sys.stdout.flush()
            profile = ''

    # inform the shell of the profile it should use
    if not '--profile=' in argv and profile:
        argv.append('--profile=' + profile)

    user_ns = { 'MACRO_SERVER_NAME' : macro_server,
                'DOOR_NAME'         : door,
                'PROFILE'           : profile }

    return user_ns

#-~-~-~-~-~-~-~-~-~-~-~-~-~-~-~-~-~-~-~-~-~-~-~-~-~-~-~-~-~-~-~-~-~-~-~-~-~-~-~-
# Useful constants
#-~-~-~-~-~-~-~-~-~-~-~-~-~-~-~-~-~-~-~-~-~-~-~-~-~-~-~-~-~-~-~-~-~-~-~-~-~-~-~-

MSG_G = '[%s%%s%s]' % (SpockTermColors.Green, SpockTermColors.Normal)
MSG_R = '[%s%%s%s]' % (SpockTermColors.Red, SpockTermColors.Normal)
MSG_FAILED = MSG_R % 'FAILED'
MSG_FAILED_WR = MSG_R % 'FAILED: %s'
MSG_ERROR = MSG_R % 'ERROR'
MSG_DONE = MSG_G % 'DONE'
MSG_OK = MSG_G % 'OK'

#-~-~-~-~-~-~-~-~-~-~-~-~-~-~-~-~-~-~-~-~-~-~-~-~-~-~-~-~-~-~-~-~-~-~-~-~-~-~-~-
# initialization methods
#-~-~-~-~-~-~-~-~-~-~-~-~-~-~-~-~-~-~-~-~-~-~-~-~-~-~-~-~-~-~-~-~-~-~-~-~-~-~-~-

def init_taurus():
    # the CodecFactory is not thread safe. There are two attributes who will
    # request for it in the first event at startup in different threads
    # therefore this small hack: make sure CodecFactory is initialized.
    CodecFactory()

    factory = Factory()

    import sardana.spock.spockms
    macroserver = sardana.spock.spockms

    factory.registerDeviceClass('MacroServer', macroserver.SpockMacroServer)

    mode = get_gui_mode()
    if mode == 'qt':
        factory.registerDeviceClass('Door', macroserver.QSpockDoor)
    else:
        factory.registerDeviceClass('Door', macroserver.SpockDoor)


def load_ipython_extension(ipython):
    import sardana.spock.magic
    magic = sardana.spock.magic

    init_taurus()

    config = ipython.config
    user_ns = ipython.user_ns
    user_ns['MACRO_SERVER_NAME'] = config.Spock.macro_server_name
    user_ns['MACRO_SERVER_ALIAS'] = config.Spock.macro_server_alias
    user_ns['DOOR_NAME'] = config.Spock.door_name
    user_ns['DOOR_ALIAS'] = config.Spock.door_alias
    user_ns['DOOR_STATE'] = ""

    #shell.set_hook('late_startup_hook', magic.spock_late_startup_hook)
    ipython.set_hook('pre_prompt_hook', magic.spock_pre_prompt_hook)

    #if ip.IP.alias_table.has_key('mv'):
    #    del ip.IP.alias_table['mv']

    door = get_door()
    macro_server = get_macro_server()

    # Initialize the environment
    expose_variable(ENV_NAME, macro_server.getEnvironment())

    new_style_magics = hasattr(IPython.core.magic, 'Magics') and hasattr(IPython.core.magic, 'magics_class')

    if new_style_magics:
        @IPython.core.magic.magics_class
        class Sardana(IPython.core.magic.Magics):
            debug = IPython.core.magic.line_magic(magic.debug)
            www = IPython.core.magic.line_magic(magic.www)
            post_mortem = IPython.core.magic.line_magic(magic.post_mortem)
            spsplot = IPython.core.magic.line_magic(magic.post_mortem)
            macrodata = IPython.core.magic.line_magic(magic.macrodata)
            edmac = IPython.core.magic.line_magic(magic.edmac)
            showscan = IPython.core.magic.line_magic(magic.showscan)
            expconf = IPython.core.magic.line_magic(magic.expconf)

        ipython.register_magics(Sardana)
    else:
        expose_magic('debug', magic.debug, magic.debug_completer)
        expose_magic('www', magic.www, magic.www_completer)
        expose_magic('post_mortem', magic.post_mortem, magic.post_mortem_completer)
        expose_magic('spsplot', magic.spsplot, None)
        expose_magic('macrodata', magic.macrodata, None)
        expose_magic('edmac', magic.edmac, None)
        expose_magic('showscan', magic.showscan, None)
        expose_magic('expconf', magic.expconf, None)

    door.setConsoleReady(True)

def unload_ipython_extension(ipython):
    pass

def load_config(config):
    spockver = release.version
    pyver = get_python_version()
    ipyver = get_ipython_version()
    pytangover = get_pytango_version()
    tauruscorever = get_taurus_core_version()

    door = config.Spock.door_name

    if not hasattr(config.Spock, 'macro_server_name'):
        macro_server = get_macroserver_for_door(door)
    else:
        macro_server = config.Spock.macro_server_name

    full_door_tg_name, door_tg_name, door_tg_alias = from_name_to_tango(door)
    door_alias = door_tg_alias or door_tg_name
    full_ms_tg_name, ms_tg_name, ms_tg_alias = from_name_to_tango(macro_server)
    ms_alias = ms_tg_alias or ms_tg_name

    config.Spock.macro_server_name = full_ms_tg_name
    config.Spock.door_name = full_door_tg_name
    config.Spock.macro_server_alias = ms_alias
    config.Spock.door_alias = door_alias

    d = { "version" : spockver,
          "pyver" : pyver,
          "ipyver" : ipyver,
          "pytangover" : pytangover,
          "taurusver" : tauruscorever,
          #"profile" : ip.user_ns["PROFILE"],
          "door" : door_alias }

    d.update(TermColors.__dict__)

    gui_mode = get_gui_mode()

    banner = """\
%(Purple)sSpock %(version)s%(Normal)s -- An interactive laboratory application.

help      -> Spock's help system.
object?   -> Details about 'object'. ?object also works, ?? prints more.
"""
    banner = banner % d
    banner = banner.format(**d)

    ipy_ver = get_ipython_version_number()

    # ------------------------------------
    # Application
    # ------------------------------------
    app = config.Application
    app.log_level = 30

    # ------------------------------------
    # BaseIPythonApplication
    # ------------------------------------
    i_app = config.BaseIPythonApplication
    extensions = getattr(i_app, 'extensions', [])
    extensions.extend(["PyTango.ipython", "sardana.spock"])
    i_app.extensions = extensions

    # ------------------------------------
    # InteractiveShell
    # (IPython.core.interactiveshell)
    # ------------------------------------
    i_shell = config.InteractiveShell
    i_shell.autocall = 0
    i_shell.automagic = True
    i_shell.color_info = True
    i_shell.colors = 'Linux'
    i_shell.deep_reload = True
    i_shell.confirm_exit = False

    if ipy_ver >= 1200:
        # ------------------------------------
        # PromptManager (ipython >= 0.12)
        # ------------------------------------
        prompt = config.PromptManager
        prompt.in_template = '{DOOR_ALIAS} [\\#]: '
        prompt.in2_template = '   .\\D.: '
        prompt.out_template = 'Result [\\#]: '
        prompt.color_scheme = 'Linux'
    else:
        # (Deprecated in ipython >= 0.12 use PromptManager.in_template)
        i_shell.prompt_in1 = config.Spock.door_alias + ' [\\#]: '

        # (Deprecated in ipython >= 0.12 use PromptManager.in2_template)
        i_shell.prompt_in2 = '   .\\D.: '

        # (Deprecated in ipython >= 0.12 use PromptManager.out_template)
        i_shell.prompt_out = 'Result [\\#]: '

        # (Deprecated in ipython >= 0.12 use PromptManager.justify)
        i_shell.prompts_pad_left = True

    # ------------------------------------
    # IPCompleter
    # ------------------------------------
    completer = config.IPCompleter
    completer.omit__names = 2
    completer.greedy = False

    # ------------------------------------
    # InteractiveShellApp
    # ------------------------------------
    i_shell_app = config.InteractiveShellApp
    i_shell_app.ignore_old_config = True

    # ------------------------------------
    # TerminalIPythonApp: options for the IPython terminal (and not Qt Console)
    # ------------------------------------
    term_app = config.TerminalIPythonApp
    term_app.display_banner = True
    term_app.gui = gui_mode
    term_app.pylab = 'qt'
    #term_app.nosep = False
    #term_app.classic = True

    # ------------------------------------
    # IPKernelApp: options for the  Qt Console
    # ------------------------------------
    #kernel_app = config.IPKernelApp
    ipython_widget = config.IPythonWidget
    ipython_widget.in_prompt = ' Spock [<span class="in-prompt-number">%i</span>]: '
    ipython_widget.out_prompt = 'Result [<span class="out-prompt-number">%i</span>]: '
    ipython_widget.input_sep = '\n'
    ipython_widget.output_sep = ''
    ipython_widget.output_sep2 = ''
    ipython_widget.enable_calltips = True
    if ipy_ver >= 1300:
        ipython_widget.gui_completion = 'droplist'
    else:
        ipython_widget.gui_completion = True
    ipython_widget.ansi_codes = True
    ipython_widget.paging = 'inside'
    #ipython_widget.pylab = 'inline'

    # ------------------------------------
    # ConsoleWidget
    # ------------------------------------
    # console_widget = config.ConsoleWidget

    # ------------------------------------
    # FrontendWidget
    # ------------------------------------
    frontend_widget = config.FrontendWidget
    frontend_widget.banner = banner

    # ------------------------------------
    # TerminalInteractiveShell
    # ------------------------------------
    term_i_shell = config.TerminalInteractiveShell
    term_i_shell.autocall = 2
    term_i_shell.automagic = True
    #term_i_shell.editor = 'gedit'
    #term_i_shell.editor = 'nano'

    term_i_shell.banner1 = banner
    term_i_shell.banner2 = "Connected to " + door_alias + "\n"
    #term_app.banner1 = banner
    #term_app.banner2 = "Connected to " + door_alias + "\n"

    # ------------------------------------
    # InlineBackend
    # ------------------------------------
    inline_backend = config.InlineBackend
    inline_backend.figure_format = 'svg'

    # ------------------------------------
    # InteractiveShellEmbed
    # ------------------------------------
    #i_shell_embed = config.InteractiveShellEmbed

    # ------------------------------------
    # NotebookApp
    # ------------------------------------
    #notebook_app = config.NotebookApp

    # ------------------------------------
    # NotebookManager
    # ------------------------------------
    #notebook_manager = config.NotebookManager

    # ------------------------------------
    # ZMQInteractiveShell
    # ------------------------------------
    #zmq_i_shell = config.ZMQInteractiveShell

    # Tell console everything is ready.
    config.Spock.ready = True
    return config

def start(user_ns=None):
    # Make sure the log level is changed to warning
    CodecFactory()
    setLogLevel(Warning)

    try:
        check_requirements()
    except exception.SpockMissingRequirement, requirement:
        print str(requirement)
        sys.exit(-1)
    except exception.SpockMissingRecommended, recommended:
        print str(recommended)

    user_ns = user_ns or {}
    try:
        user_ns.update(get_args(sys.argv))
    except exception.SpockException, e:
        print e.message
        print 'Starting normal IPython console'
    except KeyboardInterrupt:
        print "\nUser pressed Ctrl+C. Exiting..."
        sys.exit()
    except Exception, e:
        print 'spock exited with an unmanaged exception: %s' % str(e)
        sys.exit(-2)

    app = TerminalIPythonApp.instance()
    app.initialize()
    #config = get_config()
    return app

def mainloop(app=None, user_ns=None):
    if app is None:
        app = start(user_ns)
    app.start()

def prepare_input_handler():
    # initialize input handler as soon as possible
    import sardana.spock.inputhandler
    _ = sardana.spock.inputhandler.InputHandler()


def prepare_cmdline(argv=None):
    if argv is None:
        argv = sys.argv

    script_name = argv[0]
    _, session = os.path.split(script_name)
    script_name = os.path.realpath(script_name)

    # Define the profile file
    profile, append_profile = "spockdoor", True
    try:
        for _, arg in enumerate(argv[:1]):
            if arg.startswith('--profile='):
                profile = arg[10:]
                append_profile = False
                break
    except:
        pass

    ipython_dir = get_ipython_dir()
    try:
        ProfileDir.find_profile_dir_by_name(ipython_dir, profile)
    except ProfileDirError:
        r = ''
        while not r in ('y', 'n'):
            prompt = "Profile '%s' does not exist. Do you want to create "\
                     "one now ([y]/n)? " % profile
            r = raw_input(prompt) or 'y'
        if r.lower() == 'y':
            create_spock_profile(ipython_dir, session, profile)
        else:
            sys.stdout.write('No spock profile was created. '
                             'Starting ipython with default profile...\n')
            sys.stdout.flush()
            append_profile = False

    if append_profile:
        argv.append("--profile=" + profile)


def run():
    from IPython.utils.traitlets import Unicode
    from IPython.frontend.qt.console.rich_ipython_widget import RichIPythonWidget

    class SpockConsole(RichIPythonWidget):

        banner = Unicode(config=True)

        def _banner_default(self):
            config = get_config()
            return config.FrontendWidget.banner

    import IPython.frontend.qt.console.qtconsoleapp
    IPythonQtConsoleApp = IPython.frontend.qt.console.qtconsoleapp.IPythonQtConsoleApp
    IPythonQtConsoleApp.widget_factory = SpockConsole

    try:
        check_requirements()
    except exception.SpockMissingRequirement, requirement:
        print str(requirement)
        sys.exit(-1)
    except exception.SpockMissingRecommended, recommended:
        print str(recommended)

    prepare_input_handler()
    prepare_cmdline()

    launch_new_instance()
<|MERGE_RESOLUTION|>--- conflicted
+++ resolved
@@ -69,16 +69,10 @@
 from IPython.frontend.terminal.ipapp import TerminalIPythonApp, \
     launch_new_instance
 
-<<<<<<< HEAD
-import taurus
-from taurus.core import Release as TCRelease
-from taurus.core.util.codecs import CodecFactory
-=======
 from taurus.core.taurushelper import Factory, Manager, Warning
 from taurus.core.util.codecs import CodecFactory
 from taurus.core.taurushelper import setLogLevel
 
->>>>>>> 553e04a3
 
 # make sure Qt is properly initialized
 from taurus.qt import Qt
@@ -130,7 +124,7 @@
 def get_editor():
     return get_ipapi().editor
 
-def ask_yes_no(prompt, default=None):
+def ask_yes_no(prompt,default=None):
     """Asks a question and returns a boolean (y/n) answer.
 
     If default is given (one of 'y','n'), it is used if the user input is
@@ -145,7 +139,7 @@
         prompt = '%s [%s]' % (prompt, default)
     return _ask_yes_no(prompt, default)
 
-def spock_input(prompt='', ps2='... '):
+def spock_input(prompt='',  ps2='... '):
     return _raw_input_ext(prompt=prompt, ps2=ps2)
 
 def translate_version_str2int(version_str):
@@ -154,9 +148,9 @@
     parts = version_str.split('.')
     i, v, l = 0, 0, len(parts)
     if not l: return v
-    while i < 3:
+    while i<3:
         try:
-            v += int(parts[i]) * int(math.pow(10, (2 - i) * 2))
+            v += int(parts[i])*int(math.pow(10,(2-i)*2))
             l -= 1
             i += 1
         except ValueError:
@@ -165,14 +159,14 @@
     return v
 
     try:
-        v += 10000 * int(parts[0])
+        v += 10000*int(parts[0])
         l -= 1
     except ValueError:
         return v
     if not l: return v
 
     try:
-        v += 100 * int(parts[1])
+        v += 100*int(parts[1])
         l -= 1
     except ValueError:
         return v
@@ -207,7 +201,7 @@
     return translate_version_str2int(ipyver_str)
 
 def get_python_version():
-    return '.'.join(map(str, sys.version_info[:3]))
+    return '.'.join(map(str,sys.version_info[:3]))
 
 def get_python_version_number():
     pyver_str = get_python_version()
@@ -222,7 +216,7 @@
     for f in files:
         full_path = os.path.join(path, f)
         if os.path.isdir(full_path) and f.startswith('profile_'):
-            profiles.append(f.split('_', 1)[-1])
+            profiles.append(f.split('_',1)[-1])
     return profiles
 
 #-~-~-~-~-~-~-~-~-~-~-~-~-~-~-~-~-~-~-~-~-~-~-~-~-~-~-~-~-~-~-~-~-~-~-~-~-~-~-~-
@@ -274,7 +268,7 @@
     else:
         return None
 
-def get_device_from_user(expected_class, dft=None):
+def get_device_from_user(expected_class, dft = None):
     """Gets a device of the given device class from user input"""
     dft = print_dev_from_class(expected_class, dft)
     prompt = "%s name from the list" % expected_class
@@ -295,7 +289,7 @@
         cl_name = db.get_class_for_device(name)
         class_correct = cl_name == expected_class
         if not class_correct:
-            print "Warning: the given name is not a %s (it is a %s)" % (expected_class, cl_name)
+            print "Warning: the given name is not a %s (it is a %s)"%(expected_class,cl_name)
     except Exception as e:
         print "Warning: unable to confirm if '%s' is valid" % name
         print str(e)
@@ -307,8 +301,8 @@
 
     db = None
     if tg_host is None:
-        host, port = get_tango_host_from_user()
-        tg_host = "%s:%d" % (host, port)
+        host,port = get_tango_host_from_user()
+        tg_host = "%s:%d" % (host,port)
         os.environ["TANGO_HOST"] = tg_host
         db = PyTango.Database()
     else:
@@ -316,8 +310,8 @@
             db = PyTango.Database()
         except:
             # tg host is not valid. Find a valid one
-            host, port = get_tango_host_from_user()
-            tg_host = "%s:%d" % (host, port)
+            host,port = get_tango_host_from_user()
+            tg_host = "%s:%d" % (host,port)
             os.environ["TANGO_HOST"] = tg_host
 
             db = PyTango.Database()
@@ -349,7 +343,7 @@
         exp = "Invalid tango host. %s " % exp
         print exp
 
-def print_dev_from_class(classname, dft=None):
+def print_dev_from_class(classname, dft = None):
 
     db = get_tango_db()
     pytg_ver = get_pytango_version_number()
@@ -364,9 +358,9 @@
         exp_dev_list = []
 
     res = None
-    dev_list = db.get_device_name(server_wildcard, classname)
-    tg_host = "%s:%s" % (db.get_db_host(), db.get_db_port())
-    print "Available", classname, "devices from", tg_host, ":"
+    dev_list = db.get_device_name(server_wildcard,classname)
+    tg_host = "%s:%s" % (db.get_db_host(),db.get_db_port())
+    print "Available",classname,"devices from",tg_host,":"
     for dev in dev_list:
         _, name, alias = from_name_to_tango(dev)
         out = alias or name
@@ -390,7 +384,7 @@
     c = name.count('/')
     # if the db prefix is there, remove it first
     if c == 3 or c == 1:
-        name = name[name.index("/") + 1:]
+        name = name[name.index("/")+1:]
 
     elems = name.split('/')
     l = len(elems)
@@ -577,14 +571,14 @@
 
     # enable macro param completion
     if completer_func is not None:
-        shell.set_hook('complete_command', completer_func, str_key=name)
-        shell.set_hook('complete_command', completer_func, str_key='%' + name)
+        shell.set_hook('complete_command', completer_func, str_key = name)
+        shell.set_hook('complete_command', completer_func, str_key = '%'+name)
 
 def unexpose_magic(name):
     shell = get_shell()
     mg_name = 'magic_' + name
     if hasattr(shell, mg_name):
-        magic_fn = getattr(shell, mg_name)
+        magic_fn  = getattr(shell, mg_name)
         delattr(shell, mg_name)
         if hasattr(magic_fn, 'old_magic') and magic_fn.old_magic is not None:
             expose_magic(name, magic_fn.old_magic, magic_fn.old_completer)
@@ -672,11 +666,11 @@
 
     # search for version and door inside the ipy_profile file
     for i, line in enumerate(ipy_profile_file):
-        if i > 20 : break;  # give up after 20 lines
+        if i > 20 : break; # give up after 20 lines
         if line.startswith('# spock_creation_version = '):
-            spock_profile_ver_str = line[line.index('=') + 1:].strip()
+            spock_profile_ver_str = line[line.index('=')+1:].strip()
         if line.startswith('# door_name = '):
-            door_name = line[line.index('=') + 1:].strip()
+            door_name = line[line.index('=')+1:].strip()
 
     # convert version from string to numbers
     spocklib_ver = translate_version_str2int(release.version)
@@ -718,7 +712,7 @@
     try:
         for _, arg in enumerate(argv[:1]):
             if arg.startswith('--profile='):
-                profile = arg[10:]
+                profile=arg[10:]
                 break
         else:
             argv.append("--profile=" + profile)
@@ -730,7 +724,7 @@
         ProfileDir.find_profile_dir_by_name(ipython_dir, profile)
     except ProfileDirError:
         r = ''
-        while not r in ('y', 'n'):
+        while not r in ('y','n'):
             prompt = 'Profile \'%s\' does not exist. Do you want to create '\
                      'one now ([y]/n)? ' % profile
             r = raw_input(prompt) or 'y'
@@ -759,9 +753,9 @@
 MSG_R = '[%s%%s%s]' % (SpockTermColors.Red, SpockTermColors.Normal)
 MSG_FAILED = MSG_R % 'FAILED'
 MSG_FAILED_WR = MSG_R % 'FAILED: %s'
-MSG_ERROR = MSG_R % 'ERROR'
-MSG_DONE = MSG_G % 'DONE'
-MSG_OK = MSG_G % 'OK'
+MSG_ERROR  = MSG_R % 'ERROR'
+MSG_DONE   = MSG_G % 'DONE'
+MSG_OK     = MSG_G % 'OK'
 
 #-~-~-~-~-~-~-~-~-~-~-~-~-~-~-~-~-~-~-~-~-~-~-~-~-~-~-~-~-~-~-~-~-~-~-~-~-~-~-~-
 # initialization methods
@@ -812,9 +806,9 @@
 
     # Initialize the environment
     expose_variable(ENV_NAME, macro_server.getEnvironment())
-
+    
     new_style_magics = hasattr(IPython.core.magic, 'Magics') and hasattr(IPython.core.magic, 'magics_class')
-
+    
     if new_style_magics:
         @IPython.core.magic.magics_class
         class Sardana(IPython.core.magic.Magics):
@@ -826,7 +820,7 @@
             edmac = IPython.core.magic.line_magic(magic.edmac)
             showscan = IPython.core.magic.line_magic(magic.showscan)
             expconf = IPython.core.magic.line_magic(magic.expconf)
-
+        
         ipython.register_magics(Sardana)
     else:
         expose_magic('debug', magic.debug, magic.debug_completer)
@@ -957,7 +951,7 @@
     term_app = config.TerminalIPythonApp
     term_app.display_banner = True
     term_app.gui = gui_mode
-    term_app.pylab = 'qt'
+    term_app.pylab='qt'
     #term_app.nosep = False
     #term_app.classic = True
 
@@ -966,7 +960,7 @@
     # ------------------------------------
     #kernel_app = config.IPKernelApp
     ipython_widget = config.IPythonWidget
-    ipython_widget.in_prompt = ' Spock [<span class="in-prompt-number">%i</span>]: '
+    ipython_widget.in_prompt  = ' Spock [<span class="in-prompt-number">%i</span>]: '
     ipython_widget.out_prompt = 'Result [<span class="out-prompt-number">%i</span>]: '
     ipython_widget.input_sep = '\n'
     ipython_widget.output_sep = ''
@@ -1090,7 +1084,7 @@
     try:
         for _, arg in enumerate(argv[:1]):
             if arg.startswith('--profile='):
-                profile = arg[10:]
+                profile=arg[10:]
                 append_profile = False
                 break
     except:
@@ -1122,7 +1116,7 @@
     from IPython.frontend.qt.console.rich_ipython_widget import RichIPythonWidget
 
     class SpockConsole(RichIPythonWidget):
-
+        
         banner = Unicode(config=True)
 
         def _banner_default(self):
@@ -1140,7 +1134,7 @@
         sys.exit(-1)
     except exception.SpockMissingRecommended, recommended:
         print str(recommended)
-
+    
     prepare_input_handler()
     prepare_cmdline()
 
