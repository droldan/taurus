--- conflicted
+++ resolved
@@ -7,7 +7,6 @@
 the master branch after [3.7.1] and maintained in parallel to the 
 develop branch) won't be reflected in this file.
 
-<<<<<<< HEAD
 ## [Unreleased] - ?
 
 ### Added
@@ -23,14 +22,6 @@
 freeze (debian 10).
 
 ### Added
-=======
-## [4.5.0] - 2019-01-29
-
-This is a special release for meeting the deadline of debian buster
-freeze (debian 10).
-
-### Added
->>>>>>> ded6c781
 - Support of Python3 (beta stage, not yet production ready) (#703, #829, #835)
 - Support of other Qt bindings: PyQt4, PyQt5, PySide2, PySide 
   (beta stage, not yet production ready) (TEP18)
